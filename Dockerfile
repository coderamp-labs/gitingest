--- conflicted
+++ resolved
@@ -1,101 +1,49 @@
-<<<<<<< HEAD
-# Build stage
-FROM python:3.12-slim AS builder
-
-WORKDIR /build
-
-# Copy requirements first to leverage Docker cache
-COPY requirements.txt .
-
-# Install build dependencies and Python packages
-RUN apt-get update \
-    && apt-get install -y --no-install-recommends gcc python3-dev \
-    && pip install --no-cache-dir --upgrade pip \
-    && pip install --no-cache-dir --timeout 1000 -r requirements.txt \
-    && python - <<'EOF'
-import tree_sitter_languages
-for lang in ["python", "javascript"]:
-    tree_sitter_languages.get_parser(lang)
-EOF
-    && rm -rf /var/lib/apt/lists/*
-
-# Runtime stage
-FROM python:3.12-slim
-
-# Set Python environment variables
-ENV PYTHONUNBUFFERED=1
-ENV PYTHONDONTWRITEBYTECODE=1
-
-# Install Git
-RUN apt-get update \
-    && apt-get install -y --no-install-recommends git curl\
-    && rm -rf /var/lib/apt/lists/*
-
-WORKDIR /app
-
-# Create a non-root user
-RUN useradd -m -u 1000 appuser
-
-COPY --from=builder /usr/local/lib/python3.12/site-packages/ /usr/local/lib/python3.12/site-packages/
-COPY src/ ./
-
-# Change ownership of the application files
-RUN chown -R appuser:appuser /app
-
-# Switch to non-root user
-USER appuser
-
-EXPOSE 8000
-
-CMD ["python", "-m", "uvicorn", "server.main:app", "--host", "0.0.0.0", "--port", "8000"]
-=======
-# Build stage
-FROM python:3.12-slim AS builder
-
-WORKDIR /build
-
-# Copy requirements first to leverage Docker cache
-COPY requirements.txt .
-
-# Install build dependencies and Python packages
-RUN apt-get update \
-    && apt-get install -y --no-install-recommends gcc python3-dev \
-    && pip install --no-cache-dir --upgrade pip \
-    && pip install --no-cache-dir --timeout 1000 -r requirements.txt \
-    && python - <<'EOF'
-import tree_sitter_languages
-for lang in ["python", "javascript", "go"]:
-    tree_sitter_languages.get_parser(lang)
-EOF
-    && rm -rf /var/lib/apt/lists/*
-
-# Runtime stage
-FROM python:3.12-slim
-
-# Set Python environment variables
-ENV PYTHONUNBUFFERED=1
-ENV PYTHONDONTWRITEBYTECODE=1
-
-# Install Git
-RUN apt-get update \
-    && apt-get install -y --no-install-recommends git curl\
-    && rm -rf /var/lib/apt/lists/*
-
-WORKDIR /app
-
-# Create a non-root user
-RUN useradd -m -u 1000 appuser
-
-COPY --from=builder /usr/local/lib/python3.12/site-packages/ /usr/local/lib/python3.12/site-packages/
-COPY src/ ./
-
-# Change ownership of the application files
-RUN chown -R appuser:appuser /app
-
-# Switch to non-root user
-USER appuser
-
-EXPOSE 8000
-
-CMD ["python", "-m", "uvicorn", "server.main:app", "--host", "0.0.0.0", "--port", "8000"]
->>>>>>> 4f24c5e6
+# Build stage
+FROM python:3.12-slim AS builder
+
+WORKDIR /build
+
+# Copy requirements first to leverage Docker cache
+COPY requirements.txt .
+
+# Install build dependencies and Python packages
+RUN apt-get update \
+    && apt-get install -y --no-install-recommends gcc python3-dev \
+    && pip install --no-cache-dir --upgrade pip \
+    && pip install --no-cache-dir --timeout 1000 -r requirements.txt \
+    && python - <<'EOF'
+import tree_sitter_languages
+for lang in ["python", "javascript", "go"]:
+    tree_sitter_languages.get_parser(lang)
+EOF
+    && rm -rf /var/lib/apt/lists/*
+
+# Runtime stage
+FROM python:3.12-slim
+
+# Set Python environment variables
+ENV PYTHONUNBUFFERED=1
+ENV PYTHONDONTWRITEBYTECODE=1
+
+# Install Git
+RUN apt-get update \
+    && apt-get install -y --no-install-recommends git curl\
+    && rm -rf /var/lib/apt/lists/*
+
+WORKDIR /app
+
+# Create a non-root user
+RUN useradd -m -u 1000 appuser
+
+COPY --from=builder /usr/local/lib/python3.12/site-packages/ /usr/local/lib/python3.12/site-packages/
+COPY src/ ./
+
+# Change ownership of the application files
+RUN chown -R appuser:appuser /app
+
+# Switch to non-root user
+USER appuser
+
+EXPOSE 8000
+
+CMD ["python", "-m", "uvicorn", "server.main:app", "--host", "0.0.0.0", "--port", "8000"]