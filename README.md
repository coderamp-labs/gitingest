# GitIngest

[![Image](./docs/frontpage.png "GitIngest main page")](https://gitingest.com)

[![License](https://img.shields.io/badge/license-MIT-blue.svg)](https://github.com/cyclotruc/gitingest/blob/main/LICENSE)
[![PyPI version](https://badge.fury.io/py/gitingest.svg)](https://badge.fury.io/py/gitingest)
[![GitHub stars](https://img.shields.io/github/stars/cyclotruc/gitingest?style=social.svg)](https://github.com/cyclotruc/gitingest)
[![Downloads](https://pepy.tech/badge/gitingest)](https://pepy.tech/project/gitingest)
[![GitHub issues](https://img.shields.io/github/issues/cyclotruc/gitingest)](https://github.com/cyclotruc/gitingest/issues)
[![Code style: black](https://img.shields.io/badge/code%20style-black-000000.svg)](https://github.com/psf/black)

[![Discord](https://dcbadge.limes.pink/api/server/https://discord.com/invite/zerRaGK9EC)](https://discord.com/invite/zerRaGK9EC)

Turn any Git repository into a prompt-friendly text ingest for LLMs.

<<<<<<< HEAD
You can also replace `hub` with `ingest` in any github url to access the coresponding digest.

[gitingest.com](https://gitingest.com/) · [Chrome Extension](https://chromewebstore.google.com/detail/adfjahbijlkjfoicpjkhjicpjpjfaood) · [Firefox Add-on](https://addons.mozilla.org/firefox/addon/gitingest/)
=======
You can also replace `hub` with `ingest` in any GitHub URL to access the coresponding digest
>>>>>>> b7c435a0


## 🚀 Features

- **Easy code context**: Get a text digest from a git repository URL or a directory
- **Smart Formatting**: Optimized output format for LLM prompts
- **Statistics about**:
  - File and directory structure
  - Size of the extract
  - Token count
- **CLI tool**: Run it as a shell command (currently on Linux only)
- **Python package**: Import it in your code

## 📦 Installation

``` bash
pip install gitingest
```

<<<<<<< HEAD
## 🧩 Browser Extension Usage

<a href="https://chromewebstore.google.com/detail/adfjahbijlkjfoicpjkhjicpjpjfaood" target="_blank" title="Get GitIngest Extension from Chrome Web Store"><img height="48" src="https://github.com/user-attachments/assets/20a6e44b-fd46-4e6c-8ea6-aad436035753" alt="Available in the Chrome Web Store" /></a>
<a href="https://addons.mozilla.org/firefox/addon/gitingest/" target="_blank" title="Get GitIngest Extension from Firefox Add-ons"><img height="48" src="https://github.com/user-attachments/assets/c0e99e6b-97cf-4af2-9737-099db7d3538b" alt="Get The Add-on for Firefox" /></a>
<a href="https://microsoftedge.microsoft.com/addons/detail/nfobhllgcekbmpifkjlopfdfdmljmipf" target="_blank" title="Get GitIngest Extension from Firefox Add-ons"><img height="48" src="https://github.com/user-attachments/assets/204157eb-4cae-4c0e-b2cb-db514419fd9e" alt="Get from the Edge Add-ons" /></a>

The extension is open source at [lcandy2/gitingest-extension](https://github.com/lcandy2/gitingest-extension).  
For anyone who wants install it manually, you may download it [here](https://github.com/lcandy2/gitingest-extension/releases).  
Issues and feature requests are welcome to the repo.

## 💡 Command Line usage
=======
## 💡 Command line usage
>>>>>>> b7c435a0

The `gitingest` command line tool allows you to analyze codebases and create a text dump of their contents.

```bash
# Basic usage
gitingest /path/to/directory

# From URL
gitingest https://github.com/cyclotruc/gitingest

# See more options
gitingest --help
```

This will write the digest in a text file (default `digest.txt`) in your current working directory.

## 🐛 Python package usage

```python
from gitingest import ingest

summary, tree, content = ingest("path/to/directory")

# or from URL
summary, tree, content = ingest("https://github.com/cyclotruc/gitingest")
```

By default, this won't write a file but can be enabled with the `output` argument

## 🌐 Self-host

1. Build the image:

   ``` bash
   docker build -t gitingest .
   ```

2. Run the container:

   ``` bash
   docker run -d --name gitingest -p 8000:8000 gitingest
   ```

The application will be available at `http://localhost:8000`

If you are hosting it on a domain, you can specify the allowed hostnames via env variable `ALLOWED_HOSTS`.

   ```bash
   #Default: "gitingest.com,*.gitingest.com,localhost, 127.0.0.1".
   ALLOWED_HOSTS="example.com, localhost, 127.0.0.1"
   ```

## 🛠️ Stack

- [Tailwind CSS](https://tailwindcss.com/) - Frontend
- [FastAPI](https://github.com/fastapi/fastapi) - Backend framework
- [Jinja2](https://jinja.palletsprojects.com/) - HTML templating
- [tiktoken](https://github.com/openai/tiktoken) - Token estimation
- [apianalytics.dev](https://www.apianalytics.dev/) - Simple Analytics

## ✔️ Contributing to Gitingest

Gitingest aims to be friendly for first time contributors, with a simple python and html codebase.
 If you need any help while working with the code, reach out to us on [discord](https://discord.com/invite/zerRaGK9EC)

### Ways to help (non-technical)

- Provide your feedback and ideas on Discord
- Open an issue on GitHub to report a bug / submit a feature request
- Talk about Gitingest on social media

### How to submit a PR

1. Fork the repository & clone it locally
2. Setup the dev environment (see Development section bellow)
3. Run unit tests with `pytest`
4. Commit your changes and run `pre-commit`
5. Open a pull request on Github for review and feedback
6. (Optionnal) Invite project maintainer to your branch for easier collaboration

## 🔧 Development

### Run web UI locally

1. Clone the repository:

   ```bash
   git clone https://github.com/cyclotruc/gitingest.git
   cd gitingest
   ```

2. Install dependencies:

   ```bash
   pip install -r requirements-dev.txt
   python -m venv .venv
   source .venv/bin/activate
   pre-commit install
   ```

3. Run the application:

   ```bash
   cd src
   uvicorn main:app --reload
   ```

4. Run unit tests:

   ```bash
   pytest
   ```

The application should be available at `http://localhost:8000`

### Working on the CLI

1. Install the package in dev mode:

   ```bash
   pip install -e .
   ```

2. Run the CLI:

   ```bash
   gitingest --help
   ```<|MERGE_RESOLUTION|>--- conflicted
+++ resolved
@@ -13,13 +13,10 @@
 
 Turn any Git repository into a prompt-friendly text ingest for LLMs.
 
-<<<<<<< HEAD
-You can also replace `hub` with `ingest` in any github url to access the coresponding digest.
+You can also replace `hub` with `ingest` in any GitHub URL to access the coresponding digest
 
 [gitingest.com](https://gitingest.com/) · [Chrome Extension](https://chromewebstore.google.com/detail/adfjahbijlkjfoicpjkhjicpjpjfaood) · [Firefox Add-on](https://addons.mozilla.org/firefox/addon/gitingest/)
-=======
-You can also replace `hub` with `ingest` in any GitHub URL to access the coresponding digest
->>>>>>> b7c435a0
+
 
 
 ## 🚀 Features
@@ -39,7 +36,6 @@
 pip install gitingest
 ```
 
-<<<<<<< HEAD
 ## 🧩 Browser Extension Usage
 
 <a href="https://chromewebstore.google.com/detail/adfjahbijlkjfoicpjkhjicpjpjfaood" target="_blank" title="Get GitIngest Extension from Chrome Web Store"><img height="48" src="https://github.com/user-attachments/assets/20a6e44b-fd46-4e6c-8ea6-aad436035753" alt="Available in the Chrome Web Store" /></a>
@@ -50,10 +46,8 @@
 For anyone who wants install it manually, you may download it [here](https://github.com/lcandy2/gitingest-extension/releases).  
 Issues and feature requests are welcome to the repo.
 
-## 💡 Command Line usage
-=======
 ## 💡 Command line usage
->>>>>>> b7c435a0
+
 
 The `gitingest` command line tool allows you to analyze codebases and create a text dump of their contents.
 
