# Gitingest

[![Image](./docs/frontpage.png "Gitingest main page")](https://gitingest.com)

[![License](https://img.shields.io/badge/license-MIT-blue.svg)](https://github.com/cyclotruc/gitingest/blob/main/LICENSE)
[![PyPI version](https://badge.fury.io/py/gitingest.svg)](https://badge.fury.io/py/gitingest)
[![GitHub stars](https://img.shields.io/github/stars/cyclotruc/gitingest?style=social.svg)](https://github.com/cyclotruc/gitingest)
[![Downloads](https://pepy.tech/badge/gitingest)](https://pepy.tech/project/gitingest)

[![Discord](https://dcbadge.limes.pink/api/server/https://discord.com/invite/zerRaGK9EC)](https://discord.com/invite/zerRaGK9EC)

Turn any Git repository into a prompt-friendly text ingest for LLMs.

You can also replace `hub` with `ingest` in any GitHub URL to access the corresponding digest.

[gitingest.com](https://gitingest.com) · [Chrome Extension](https://chromewebstore.google.com/detail/adfjahbijlkjfoicpjkhjicpjpjfaood) · [Firefox Add-on](https://addons.mozilla.org/firefox/addon/gitingest)

## 🚀 Features

- **Easy code context**: Get a text digest from a Git repository URL or a directory
- **Smart Formatting**: Optimized output format for LLM prompts
- **Statistics about**:
  - File and directory structure
  - Size of the extract
  - Token count
- **CLI tool**: Run it as a shell command
- **Python package**: Import it in your code

## 📚 Requirements

- Python 3.8+
- For private repositories: A GitHub Personal Access Token (PAT). You can generate one at [https://github.com/settings/personal-access-tokens](https://github.com/settings/personal-access-tokens) (Profile → Settings → Developer Settings → Personal Access Tokens → Fine-grained Tokens)

### 📦 Installation

Gitingest is available on [PyPI](https://pypi.org/project/gitingest/).
You can install it using `pip`:

```bash
pip install gitingest
```

However, it might be a good idea to use `pipx` to install it.
You can install `pipx` using your preferred package manager.

```bash
brew install pipx
apt install pipx
scoop install pipx
...
```

If you are using pipx for the first time, run:

```bash
pipx ensurepath
```

```bash
# install gitingest
pipx install gitingest
```

## 🧩 Browser Extension Usage

<!-- markdownlint-disable MD033 -->
<a href="https://chromewebstore.google.com/detail/adfjahbijlkjfoicpjkhjicpjpjfaood" target="_blank" title="Get Gitingest Extension from Chrome Web Store"><img height="48" src="https://github.com/user-attachments/assets/20a6e44b-fd46-4e6c-8ea6-aad436035753" alt="Available in the Chrome Web Store" /></a>
<a href="https://addons.mozilla.org/firefox/addon/gitingest" target="_blank" title="Get Gitingest Extension from Firefox Add-ons"><img height="48" src="https://github.com/user-attachments/assets/c0e99e6b-97cf-4af2-9737-099db7d3538b" alt="Get The Add-on for Firefox" /></a>
<a href="https://microsoftedge.microsoft.com/addons/detail/nfobhllgcekbmpifkjlopfdfdmljmipf" target="_blank" title="Get Gitingest Extension from Microsoft Edge Add-ons"><img height="48" src="https://github.com/user-attachments/assets/204157eb-4cae-4c0e-b2cb-db514419fd9e" alt="Get from the Edge Add-ons" /></a>
<!-- markdownlint-enable MD033 -->

The extension is open source at [lcandy2/gitingest-extension](https://github.com/lcandy2/gitingest-extension).

Issues and feature requests are welcome to the repo.

## 💡 Command line usage

The `gitingest` command line tool allows you to analyze codebases and create a text dump of their contents.

```bash
# Basic usage (writes to digest.txt by default)
gitingest /path/to/directory

# From URL
gitingest https://github.com/cyclotruc/gitingest
```

<<<<<<< HEAD
# From a specific subdirectory
gitingest https://github.com/cyclotruc/gitingest/tree/main/src/gitingest/utils

# See more options
gitingest --help
=======
For private repositories, use the `--token/-t` option.

```bash
# Get your token from https://github.com/settings/personal-access-tokens
gitingest https://github.com/username/private-repo --token github_pat_...

# Or set it as an environment variable
export GITHUB_TOKEN=github_pat_...
gitingest https://github.com/username/private-repo
>>>>>>> 95009bdf
```

By default, the digest is written to a text file (`digest.txt`) in your current working directory. You can customize the output in two ways:

- Use `--output/-o <filename>` to write to a specific file.
- Use `--output/-o -` to output directly to `STDOUT` (useful for piping to other tools).

See more options and usage details with:

```bash
gitingest --help
```

## 🐍 Python package usage

```python
# Synchronous usage
from gitingest import ingest

summary, tree, content = ingest("path/to/directory")

# or from URL
summary, tree, content = ingest("https://github.com/cyclotruc/gitingest")

# or from a specific subdirectory
summary, tree, content = ingest("https://github.com/cyclotruc/gitingest/tree/main/src/gitingest/utils")
```

For private repositories, you can pass a token:

```python
# Using token parameter
summary, tree, content = ingest("https://github.com/username/private-repo", token="github_pat_...")

# Or set it as an environment variable
import os
os.environ["GITHUB_TOKEN"] = "github_pat_..."
summary, tree, content = ingest("https://github.com/username/private-repo")
```

By default, this won't write a file but can be enabled with the `output` argument.

```python
# Asynchronous usage
from gitingest import ingest_async
import asyncio

result = asyncio.run(ingest_async("path/to/directory"))
```

### Jupyter notebook usage

```python
from gitingest import ingest_async

# Use await directly in Jupyter
summary, tree, content = await ingest_async("path/to/directory")

```

This is because Jupyter notebooks are asynchronous by default.

## 🐳 Self-host

1. Build the image:

   ``` bash
   docker build -t gitingest .
   ```

2. Run the container:

   ``` bash
   docker run -d --name gitingest -p 8000:8000 gitingest
   ```

The application will be available at `http://localhost:8000`.

If you are hosting it on a domain, you can specify the allowed hostnames via env variable `ALLOWED_HOSTS`.

   ```bash
   # Default: "gitingest.com, *.gitingest.com, localhost, 127.0.0.1".
   ALLOWED_HOSTS="example.com, localhost, 127.0.0.1"
   ```

## 🤝 Contributing

### Non-technical ways to contribute

- **Create an Issue**: If you find a bug or have an idea for a new feature, please [create an issue](https://github.com/cyclotruc/gitingest/issues/new) on GitHub. This will help us track and prioritize your request.
- **Spread the Word**: If you like Gitingest, please share it with your friends, colleagues, and on social media. This will help us grow the community and make Gitingest even better.
- **Use Gitingest**: The best feedback comes from real-world usage! If you encounter any issues or have ideas for improvement, please let us know by [creating an issue](https://github.com/cyclotruc/gitingest/issues/new) on GitHub or by reaching out to us on [Discord](https://discord.com/invite/zerRaGK9EC).

### Technical ways to contribute

Gitingest aims to be friendly for first time contributors, with a simple Python and HTML codebase. If you need any help while working with the code, reach out to us on [Discord](https://discord.com/invite/zerRaGK9EC). For detailed instructions on how to make a pull request, see [CONTRIBUTING.md](./CONTRIBUTING.md).

## 🛠️ Stack

- [Tailwind CSS](https://tailwindcss.com) - Frontend
- [FastAPI](https://github.com/fastapi/fastapi) - Backend framework
- [Jinja2](https://jinja.palletsprojects.com) - HTML templating
- [tiktoken](https://github.com/openai/tiktoken) - Token estimation
- [posthog](https://github.com/PostHog/posthog) - Amazing analytics

### Looking for a JavaScript/FileSystemNode package?

Check out the NPM alternative 📦 Repomix: <https://github.com/yamadashy/repomix>

## 🚀 Project Growth

[![Star History Chart](https://api.star-history.com/svg?repos=cyclotruc/gitingest&type=Date)](https://star-history.com/#cyclotruc/gitingest&Date)<|MERGE_RESOLUTION|>--- conflicted
+++ resolved
@@ -83,15 +83,11 @@
 
 # From URL
 gitingest https://github.com/cyclotruc/gitingest
-```
-
-<<<<<<< HEAD
+
 # From a specific subdirectory
 gitingest https://github.com/cyclotruc/gitingest/tree/main/src/gitingest/utils
-
-# See more options
-gitingest --help
-=======
+```
+
 For private repositories, use the `--token/-t` option.
 
 ```bash
@@ -101,7 +97,6 @@
 # Or set it as an environment variable
 export GITHUB_TOKEN=github_pat_...
 gitingest https://github.com/username/private-repo
->>>>>>> 95009bdf
 ```
 
 By default, the digest is written to a text file (`digest.txt`) in your current working directory. You can customize the output in two ways:
