--- conflicted
+++ resolved
@@ -65,7 +65,6 @@
 
 By default, this won't write a file but can be enabled with the `output` argument
 
-<<<<<<< HEAD
 ## 🌐 Web API Usage
 
 You can access repositories directly via URL:
@@ -91,8 +90,6 @@
 - [tiktoken](https://github.com/openai/tiktoken) - Token estimation
 - [apianalytics.dev](https://www.apianalytics.dev/) - Simple Analytics
 
-=======
->>>>>>> 36b04a5f
 ## 🌐 Self-host
 
 1. Build the image:
