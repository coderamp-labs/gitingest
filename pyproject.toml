[project]
name = "gitingest"
version = "0.1.5"
description="CLI tool to analyze and create text dumps of codebases for LLMs"
readme = {file = "README.md", content-type = "text/markdown" }
requires-python = ">= 3.8"
dependencies = [
    "click>=8.0.0",
    "fastapi[standard]>=0.109.1",  # Minimum safe release (https://osv.dev/vulnerability/PYSEC-2024-38)
    "httpx",
    "pathspec>=0.12.1",
    "pydantic",
    "python-dotenv",
    "slowapi",
    "starlette>=0.40.0",  # Minimum safe release (https://osv.dev/vulnerability/GHSA-f96h-pmfr-66vw)
    "tiktoken>=0.7.0",  # Support for o200k_base encoding
    "typing_extensions>= 4.0.0; python_version < '3.10'",
    "uvicorn>=0.11.7",  # Minimum safe release (https://osv.dev/vulnerability/PYSEC-2020-150)
<<<<<<< HEAD
    "autotiktokenizer=*",
=======
    "prometheus-client",
>>>>>>> 576e9ccf
]

license = {file = "LICENSE"}
authors = [
    { name = "Romain Courtois", email = "romain@coderamp.io" },
    { name = "Filip Christiansen"},
]
classifiers=[
    "Development Status :: 3 - Alpha",
    "Intended Audience :: Developers",
    "License :: OSI Approved :: MIT License",
    "Programming Language :: Python :: 3.8",
    "Programming Language :: Python :: 3.9",
    "Programming Language :: Python :: 3.10",
    "Programming Language :: Python :: 3.11",
    "Programming Language :: Python :: 3.12",
    "Programming Language :: Python :: 3.13",
]

[project.optional-dependencies]
dev = [
    "eval-type-backport",
    "pre-commit",
    "pytest",
    "pytest-asyncio",
    "pytest-cov",
    "pytest-mock",
]

[project.scripts]
gitingest = "gitingest.__main__:main"

[project.urls]
homepage = "https://gitingest.com"
github = "https://github.com/coderamp-labs/gitingest"

[build-system]
requires = ["setuptools>=61.0", "wheel"]
build-backend = "setuptools.build_meta"

[tool.setuptools]
packages = {find = {where = ["src"]}}
include-package-data = true

# Linting configuration
[tool.pylint.format]
max-line-length = 119

[tool.pylint.'MESSAGES CONTROL']
disable = [
    "too-many-arguments",
    "too-many-positional-arguments",
    "too-many-locals",
    "too-few-public-methods",
    "broad-exception-caught",
    "duplicate-code",
    "fixme",
]

[tool.ruff]
line-length = 119
fix = true

[tool.ruff.lint]
select = ["ALL"]
ignore = [  # https://docs.astral.sh/ruff/rules/...
    "D107", # undocumented-public-init
    "FIX002", # line-contains-todo
    "TD002", # missing-todo-author
    "PLR0913", # too-many-arguments,

    # TODO: fix the following issues:
    "TD003", # missing-todo-link, TODO: add issue links
    "T201", # print, TODO: replace with logging
    "S108", # hardcoded-temp-file, TODO: replace with tempfile
    "BLE001", # blind-except, TODO: replace with specific exceptions
    "FAST003", # fast-api-unused-path-parameter, TODO: fix
]
per-file-ignores = { "tests/**/*.py" = ["S101"] } # Skip the "assert used" warning

[tool.ruff.lint.pylint]
max-returns = 10

[tool.ruff.lint.isort]
order-by-type = true
case-sensitive = true

[tool.pycln]
all = true

# TODO: Remove this once we figure out how to use ruff-isort
[tool.isort]
profile = "black"
line_length = 119
remove_redundant_aliases = true
float_to_top = true  # https://github.com/astral-sh/ruff/issues/6514
order_by_type = true
filter_files = true

# Test configuration
[tool.pytest.ini_options]
pythonpath = ["src"]
testpaths = ["tests/"]
python_files = "test_*.py"
asyncio_mode = "auto"
asyncio_default_fixture_loop_scope = "function"
python_classes = "Test*"
python_functions = "test_*"<|MERGE_RESOLUTION|>--- conflicted
+++ resolved
@@ -16,11 +16,8 @@
     "tiktoken>=0.7.0",  # Support for o200k_base encoding
     "typing_extensions>= 4.0.0; python_version < '3.10'",
     "uvicorn>=0.11.7",  # Minimum safe release (https://osv.dev/vulnerability/PYSEC-2020-150)
-<<<<<<< HEAD
     "autotiktokenizer=*",
-=======
-    "prometheus-client",
->>>>>>> 576e9ccf
+    "prometheus-client"
 ]
 
 license = {file = "LICENSE"}
