--- conflicted
+++ resolved
@@ -2,16 +2,11 @@
 
 import pytest
 
-<<<<<<< HEAD
 from gitingest.clone import CloneConfig, check_repo_exists, clone_repo
-=======
-from gitingest.clone import check_repo_exists, clone_repo
->>>>>>> 16def8ab
 
 
 @pytest.mark.asyncio
 async def test_clone_repo_with_commit() -> None:
-<<<<<<< HEAD
     clone_config = CloneConfig(
         url='https://github.com/user/repo',
         local_path='/tmp/repo',
@@ -21,49 +16,20 @@
 
     with patch('gitingest.clone.check_repo_exists', return_value=True) as mock_check:
         with patch('gitingest.clone.run_git_command', new_callable=AsyncMock) as mock_exec:
-=======
-    query = {
-        'commit': 'a' * 40,  # Simulating a valid commit hash
-        'branch': 'main',
-        'url': 'https://github.com/user/repo',
-        'local_path': '/tmp/repo',
-    }
-
-    with patch('gitingest.clone.check_repo_exists', return_value=True) as mock_check:
-        with patch('asyncio.create_subprocess_exec', new_callable=AsyncMock) as mock_exec:
->>>>>>> 16def8ab
             mock_process = AsyncMock()
             mock_process.communicate.return_value = (b'output', b'error')
             mock_exec.return_value = mock_process
-
-<<<<<<< HEAD
             await clone_repo(clone_config)
             mock_check.assert_called_once_with(clone_config.url)
-=======
-            await clone_repo(query)
-            mock_check.assert_called_once_with(query['url'])
->>>>>>> 16def8ab
             assert mock_exec.call_count == 2  # Clone and checkout calls
 
 
 @pytest.mark.asyncio
 async def test_clone_repo_without_commit() -> None:
-<<<<<<< HEAD
     query = CloneConfig(url='https://github.com/user/repo', local_path='/tmp/repo', commit=None, branch='main')
 
     with patch('gitingest.clone.check_repo_exists', return_value=True) as mock_check:
         with patch('gitingest.clone.run_git_command', new_callable=AsyncMock) as mock_exec:
-=======
-    query = {
-        'commit': None,
-        'branch': 'main',
-        'url': 'https://github.com/user/repo',
-        'local_path': '/tmp/repo',
-    }
-
-    with patch('gitingest.clone.check_repo_exists', return_value=True) as mock_check:
-        with patch('asyncio.create_subprocess_exec', new_callable=AsyncMock) as mock_exec:
->>>>>>> 16def8ab
             mock_process = AsyncMock()
             mock_process.communicate.return_value = (b'output', b'error')
             mock_exec.return_value = mock_process
@@ -75,24 +41,16 @@
 
 @pytest.mark.asyncio
 async def test_clone_repo_nonexistent_repository() -> None:
-<<<<<<< HEAD
     clone_config = CloneConfig(
-        url='https://github.com/user/nonexistent-repo', local_path='/tmp/repo', commit=None, branch='main'
+        url='https://github.com/user/nonexistent-repo',
+        local_path='/tmp/repo',
+        commit=None,
+        branch='main',
     )
-=======
-    query = {
-        'commit': None,
-        'branch': 'main',
-        'url': 'https://github.com/user/nonexistent-repo',
-        'local_path': '/tmp/repo',
-    }
->>>>>>> 16def8ab
-
     with patch('gitingest.clone.check_repo_exists', return_value=False) as mock_check:
         with pytest.raises(ValueError, match="Repository not found"):
             await clone_repo(clone_config)
             mock_check.assert_called_once_with(clone_config.url)
-
 
 
 @pytest.mark.asyncio
