from unittest.mock import AsyncMock, patch

import pytest

from gitingest.clone import CloneConfig, _check_repo_exists, clone_repo


@pytest.mark.asyncio
async def test_clone_repo_with_commit() -> None:
    clone_config = CloneConfig(
        url="https://github.com/user/repo",
        local_path="/tmp/repo",
        commit="a" * 40,  # Simulating a valid commit hash
        branch="main",
    )

<<<<<<< HEAD
    with patch("gitingest.clone.check_repo_exists", return_value=True) as mock_check:
        with patch("gitingest.clone.run_git_command", new_callable=AsyncMock) as mock_exec:
=======
    with patch("gitingest.clone._check_repo_exists", return_value=True) as mock_check:
        with patch("gitingest.clone._run_git_command", new_callable=AsyncMock) as mock_exec:
>>>>>>> d77741bd
            mock_process = AsyncMock()
            mock_process.communicate.return_value = (b"output", b"error")
            mock_exec.return_value = mock_process

            await clone_repo(clone_config)
            mock_check.assert_called_once_with(clone_config.url, None)
            assert mock_exec.call_count == 2  # Clone and checkout calls


@pytest.mark.asyncio
async def test_clone_repo_without_commit() -> None:
    clone_config = CloneConfig(url="https://github.com/user/repo", local_path="/tmp/repo", commit=None, branch="main")

    with patch("gitingest.clone._check_repo_exists", return_value=True) as mock_check:
        with patch("gitingest.clone._run_git_command", new_callable=AsyncMock) as mock_exec:
            mock_process = AsyncMock()
            mock_process.communicate.return_value = (b"output", b"error")
            mock_exec.return_value = mock_process

            await clone_repo(clone_config)
            mock_check.assert_called_once_with(clone_config.url, None)
            assert mock_exec.call_count == 1  # Only clone call


@pytest.mark.asyncio
async def test_clone_repo_nonexistent_repository() -> None:
    clone_config = CloneConfig(
        url="https://github.com/user/nonexistent-repo",
        local_path="/tmp/repo",
        commit=None,
        branch="main",
    )
    with patch("gitingest.clone._check_repo_exists", return_value=False) as mock_check:
        with pytest.raises(ValueError, match="Repository not found"):
            await clone_repo(clone_config)
            mock_check.assert_called_once_with(clone_config.url, None)


@pytest.mark.asyncio
async def test_check_repo_exists() -> None:
    url = "https://github.com/user/repo"

    with patch("asyncio.create_subprocess_exec", new_callable=AsyncMock) as mock_exec:
        mock_process = AsyncMock()
        mock_process.communicate.return_value = (b"HTTP/1.1 200 OK\n", b"")
        mock_exec.return_value = mock_process

        # Test existing repository
        mock_process.returncode = 0
        assert await _check_repo_exists(url) is True

        # Test non-existing repository (404 response)
        mock_process.communicate.return_value = (b"HTTP/1.1 404 Not Found\n", b"")
        mock_process.returncode = 0
        assert await _check_repo_exists(url) is False

        # Test failed request
        mock_process.returncode = 1
<<<<<<< HEAD
        assert await check_repo_exists(url) is False


@pytest.mark.asyncio
async def test_check_repo_exists_with_pat() -> None:
    url = "https://github.com/user/repo"
    pat = "test_token_123"

    with patch("asyncio.create_subprocess_exec", new_callable=AsyncMock) as mock_exec:
        mock_process = AsyncMock()
        mock_process.communicate.return_value = (b"HTTP/1.1 200 OK\n", b"")
        mock_process.returncode = 0
        mock_exec.return_value = mock_process

        await check_repo_exists(url, pat)
        
        # Verify curl command includes authorization header
        mock_exec.assert_called_with(
            "curl", "-I",
            "-H", f"Authorization: token {pat}",
            url,
            stdout=-1,  # asyncio.subprocess.PIPE
            stderr=-1,  # asyncio.subprocess.PIPE
        )


@pytest.mark.asyncio
async def test_check_repo_exists_custom_git_server() -> None:
    url = "https://git.custom.com/user/repo"
    pat = "test_token_123"

    with patch("asyncio.create_subprocess_exec", new_callable=AsyncMock) as mock_exec:
        mock_process = AsyncMock()
        mock_process.communicate.return_value = (b"HTTP/1.1 200 OK\n", b"")
        mock_process.returncode = 0
        mock_exec.return_value = mock_process

        await check_repo_exists(url, pat)
        
        # Verify curl command uses correct API endpoint and includes authorization header
        mock_exec.assert_called_with(
            "curl", "-I",
            "-H", f"Authorization: token {pat}",
            "https://git.custom.com/api/v1/repos/user/repo",
            stdout=-1,  # asyncio.subprocess.PIPE
            stderr=-1,  # asyncio.subprocess.PIPE
        )


@pytest.mark.asyncio
async def test_clone_repo_with_pat() -> None:
    clone_config = CloneConfig(
        url="https://git.custom.com/user/repo",
        local_path="/tmp/repo",
        commit=None,
        branch="main",
        pat="test_token_123"
    )

    with patch("gitingest.clone.check_repo_exists", return_value=True) as mock_check:
        with patch("gitingest.clone.run_git_command", new_callable=AsyncMock) as mock_exec:
            mock_process = AsyncMock()
            mock_process.communicate.return_value = (b"output", b"error")
            mock_exec.return_value = mock_process

            await clone_repo(clone_config)
            mock_check.assert_called_once_with(clone_config.url, clone_config.pat)
            
            # Verify git clone command includes PAT in URL
            expected_url = clone_config.url.replace("https://", f"https://oauth2:{clone_config.pat}@")
            # Check that the command was called with the correct arguments
            mock_exec.assert_called_with(
                "git", "clone", "--depth=1", "--single-branch",
                expected_url, clone_config.local_path
            )
=======
        assert await _check_repo_exists(url) is False
>>>>>>> d77741bd
<|MERGE_RESOLUTION|>--- conflicted
+++ resolved
@@ -14,13 +14,8 @@
         branch="main",
     )
 
-<<<<<<< HEAD
-    with patch("gitingest.clone.check_repo_exists", return_value=True) as mock_check:
-        with patch("gitingest.clone.run_git_command", new_callable=AsyncMock) as mock_exec:
-=======
     with patch("gitingest.clone._check_repo_exists", return_value=True) as mock_check:
         with patch("gitingest.clone._run_git_command", new_callable=AsyncMock) as mock_exec:
->>>>>>> d77741bd
             mock_process = AsyncMock()
             mock_process.communicate.return_value = (b"output", b"error")
             mock_exec.return_value = mock_process
@@ -79,8 +74,7 @@
 
         # Test failed request
         mock_process.returncode = 1
-<<<<<<< HEAD
-        assert await check_repo_exists(url) is False
+        assert await _check_repo_exists(url) is False
 
 
 @pytest.mark.asyncio
@@ -154,7 +148,4 @@
             mock_exec.assert_called_with(
                 "git", "clone", "--depth=1", "--single-branch",
                 expected_url, clone_config.local_path
-            )
-=======
-        assert await _check_repo_exists(url) is False
->>>>>>> d77741bd
+            )