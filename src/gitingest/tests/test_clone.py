--- conflicted
+++ resolved
@@ -8,7 +8,6 @@
 @pytest.mark.asyncio
 async def test_clone_repo_with_commit() -> None:
     clone_config = CloneConfig(
-<<<<<<< HEAD
         url="https://github.com/user/repo",
         local_path="/tmp/repo",
         commit="a" * 40,  # Simulating a valid commit hash
@@ -17,16 +16,7 @@
 
     with patch("gitingest.clone.check_repo_exists", return_value=True) as mock_check:
         with patch("gitingest.clone.run_git_command", new_callable=AsyncMock) as mock_exec:
-=======
-        url='https://github.com/user/repo',
-        local_path='/tmp/repo',
-        commit='a' * 40,  # Simulating a valid commit hash
-        branch='main',
-    )
 
-    with patch('gitingest.clone.check_repo_exists', return_value=True) as mock_check:
-        with patch('gitingest.clone.run_git_command', new_callable=AsyncMock) as mock_exec:
->>>>>>> 75ee8f77
             mock_process = AsyncMock()
             mock_process.communicate.return_value = (b"output", b"error")
             mock_exec.return_value = mock_process
@@ -37,17 +27,10 @@
 
 @pytest.mark.asyncio
 async def test_clone_repo_without_commit() -> None:
-<<<<<<< HEAD
     query = CloneConfig(url="https://github.com/user/repo", local_path="/tmp/repo", commit=None, branch="main")
 
     with patch("gitingest.clone.check_repo_exists", return_value=True) as mock_check:
         with patch("gitingest.clone.run_git_command", new_callable=AsyncMock) as mock_exec:
-=======
-    query = CloneConfig(url='https://github.com/user/repo', local_path='/tmp/repo', commit=None, branch='main')
-
-    with patch('gitingest.clone.check_repo_exists', return_value=True) as mock_check:
-        with patch('gitingest.clone.run_git_command', new_callable=AsyncMock) as mock_exec:
->>>>>>> 75ee8f77
             mock_process = AsyncMock()
             mock_process.communicate.return_value = (b"output", b"error")
             mock_exec.return_value = mock_process
@@ -60,21 +43,12 @@
 @pytest.mark.asyncio
 async def test_clone_repo_nonexistent_repository() -> None:
     clone_config = CloneConfig(
-<<<<<<< HEAD
         url="https://github.com/user/nonexistent-repo",
         local_path="/tmp/repo",
         commit=None,
         branch="main",
     )
     with patch("gitingest.clone.check_repo_exists", return_value=False) as mock_check:
-=======
-        url='https://github.com/user/nonexistent-repo',
-        local_path='/tmp/repo',
-        commit=None,
-        branch='main',
-    )
-    with patch('gitingest.clone.check_repo_exists', return_value=False) as mock_check:
->>>>>>> 75ee8f77
         with pytest.raises(ValueError, match="Repository not found"):
             await clone_repo(clone_config)
             mock_check.assert_called_once_with(clone_config.url)
