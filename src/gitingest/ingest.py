--- conflicted
+++ resolved
@@ -4,22 +4,14 @@
 from pathlib import Path
 from typing import List, Optional, Tuple, Union
 
-<<<<<<< HEAD
 from gitingest.clone import CloneConfig, clone_repo
-=======
-from gitingest.clone import clone_repo
->>>>>>> 16def8ab
 from gitingest.ingest_from_query import ingest_from_query
 from gitingest.parse_query import parse_query
 
 
 def ingest(
     source: str,
-<<<<<<< HEAD
     max_file_size: int = 10 * 1024 * 1024,  # 10 MB
-=======
-    max_file_size: int = 10 * 1024 * 1024,
->>>>>>> 16def8ab
     include_patterns: Union[List[str], str, None] = None,
     exclude_patterns: Union[List[str], str, None] = None,
     output: Optional[str] = None,
@@ -33,7 +25,7 @@
             ignore_patterns=exclude_patterns,
         )
         if query['url']:
-<<<<<<< HEAD
+
             # Extract relevant fields for CloneConfig
             clone_config = CloneConfig(
                 url=f"https://github.com/{query['slug']}.git",
@@ -42,9 +34,7 @@
                 branch=query.get('branch'),
             )
             clone_result = clone_repo(clone_config)
-=======
-            clone_result = clone_repo(query)
->>>>>>> 16def8ab
+
             if inspect.iscoroutine(clone_result):
                 asyncio.run(clone_result)
             else:
