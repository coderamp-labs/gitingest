--- conflicted
+++ resolved
@@ -27,15 +27,9 @@
     url : str | None
         URL of the repository.
     slug : str
-<<<<<<< HEAD
-        Slug of the repository.
-    id : str
-        ID of the repository.
-=======
         The slug of the repository.
     id : UUID
         The ID of the repository.
->>>>>>> a63ed9ed
     subpath : str
         Subpath to the repository or file (default: ``"/"``).
     type : str | None
@@ -47,7 +41,6 @@
     tag: str | None
         Tag of the repository.
     max_file_size : int
-<<<<<<< HEAD
         Maximum file size in bytes to ingest (default: 10 MB).
     max_files : int
         Maximum number of files to ingest (default: 10,000).
@@ -55,9 +48,6 @@
         Maximum total size of output file in bytes (default: 500 MB).
     max_directory_depth : int
         Maximum depth of directory traversal (default: 20).
-=======
-        The maximum file size to ingest in bytes (default: 10 MB).
->>>>>>> a63ed9ed
     ignore_patterns : set[str]
         Patterns to ignore.
     include_patterns : set[str] | None
