import os
<<<<<<< HEAD
import string
import uuid
from typing import Any, Dict, List, Optional, Union

=======
import uuid

from urllib.parse import unquote
from typing import Any, Dict, List, Optional, Union
>>>>>>> 16def8ab
from gitingest.ignore_patterns import DEFAULT_IGNORE_PATTERNS

TMP_BASE_PATH = "../tmp"
HEX_DIGITS = set(string.hexdigits)


def parse_url(url: str) -> Dict[str, Any]:
<<<<<<< HEAD
=======
    parsed = {
        "user_name": None,
        "repo_name": None,
        "type": None,
        "branch": None,
        "commit": None,
        "subpath": "/",
        "local_path": None,
        "url": None,
        "slug": None,
        "id": None,
    }

>>>>>>> 16def8ab
    url = url.split(" ")[0]
    url = unquote(url)  # Decode URL-encoded characters
    
    if not url.startswith('https://'):
        url = 'https://' + url

    # Extract domain and path
    url_parts = url.split('/')
    domain = url_parts[2]
    path_parts = url_parts[3:]

    if len(path_parts) < 2:
        raise ValueError("Invalid repository URL. Please provide a valid Git repository URL.")

<<<<<<< HEAD
    user_name = path_parts[0]
    repo_name = path_parts[1]
    slug = f"{user_name}-{repo_name}"
    _id = str(uuid.uuid4())

    parsed = {
        "url": f"https://{domain}/{user_name}/{repo_name}",
        "local_path": f"{TMP_BASE_PATH}/{_id}/{slug}",
        "commit": None,
        "branch": None,
        "user_name": user_name,
        "repo_name": repo_name,
        "type": None,
        "subpath": "/",
        "slug": slug,
        "id": _id,
    }

    if len(path_parts) > 3:
        parsed["type"] = path_parts[2]
        branch = path_parts[3]

        parsed["branch"] = branch
        if len(branch) == 40 and all(c in HEX_DIGITS for c in branch):
            parsed["commit"] = branch

        parsed["subpath"] += "/".join(path_parts[4:])
=======
    parsed["user_name"] = path_parts[0]
    parsed["repo_name"] = path_parts[1]

    # Keep original URL format but with decoded components
    parsed["url"] = f"https://{domain}/{parsed['user_name']}/{parsed['repo_name']}"
    parsed['slug'] = f"{parsed['user_name']}-{parsed['repo_name']}"
    parsed["id"] = str(uuid.uuid4())
    parsed["local_path"] = f"{TMP_BASE_PATH}/{parsed['id']}/{parsed['slug']}"

    if len(path_parts) > 3:

        parsed["type"] = path_parts[2]  # Usually 'tree' or 'blob'
        
        # Find the commit hash or reconstruct the branch name
        remaining_parts = path_parts[3:]
        if remaining_parts[0] and len(remaining_parts[0]) == 40 and all(c in '0123456789abcdefABCDEF' for c in remaining_parts[0]):
            parsed["commit"] = remaining_parts[0]
            parsed["subpath"] = "/" + "/".join(remaining_parts[1:]) if len(remaining_parts) > 1 else "/"
        else:
            # Handle branch names with slashes and special characters
            for i, part in enumerate(remaining_parts):
                if part in ('tree', 'blob'):
                    # Found another type indicator, everything before this was the branch name
                    parsed["branch"] = "/".join(remaining_parts[:i])
                    parsed["subpath"] = "/" + "/".join(remaining_parts[i+2:]) if len(remaining_parts) > i+2 else "/"
                    break
            else:
                # No additional type indicator found, assume everything is part of the branch name
                parsed["branch"] = "/".join(remaining_parts)
                parsed["subpath"] = "/"

>>>>>>> 16def8ab

    return parsed


def normalize_pattern(pattern: str) -> str:
    pattern = pattern.lstrip(os.sep)
    if pattern.endswith(os.sep):
        pattern += "*"
    return pattern


def parse_patterns(pattern: Union[List[str], str]) -> List[str]:
    patterns = pattern if isinstance(pattern, list) else [pattern]
    patterns = [p.strip() for p in patterns]

    for p in patterns:
        if not all(c.isalnum() or c in "-_./+*" for c in p):
            raise ValueError(
                f"Pattern '{p}' contains invalid characters. Only alphanumeric characters, dash (-), "
                "underscore (_), dot (.), forward slash (/), plus (+), and asterisk (*) are allowed."
            )

    return [normalize_pattern(p) for p in patterns]

<<<<<<< HEAD
=======
    for p in pattern.split(","):
        if not all(c.isalnum() or c in "-_./+*" for c in p.strip()):
            raise ValueError(
                f"Pattern '{p}' contains invalid characters. Only alphanumeric characters, dash (-), "
                "underscore (_), dot (.), forward slash (/), plus (+), and asterisk (*) are allowed."
            )
    patterns = [normalize_pattern(p) for p in pattern.split(",")]
    return patterns
>>>>>>> 16def8ab


def override_ignore_patterns(ignore_patterns: List[str], include_patterns: List[str]) -> List[str]:
    """
    Removes patterns from ignore_patterns that are present in include_patterns using set difference.

    Parameters
    ----------
    ignore_patterns : List[str]
        The list of patterns to potentially remove.
    include_patterns : List[str]
        The list of patterns to exclude from ignore_patterns.

    Returns
    -------
    List[str]
        A new list of ignore_patterns with specified patterns removed.
    """
    return list(set(ignore_patterns) - set(include_patterns))

<<<<<<< HEAD

=======
>>>>>>> 16def8ab
def parse_path(path: str) -> Dict[str, Any]:
    query = {
        "url": None,
        "local_path": os.path.abspath(path),
        "slug": os.path.basename(os.path.dirname(path)) + "/" + os.path.basename(path),
        "subpath": "/",
        "id": str(uuid.uuid4()),
    }
    return query


def parse_query(
    source: str,
    max_file_size: int,
    from_web: bool,
    include_patterns: Optional[Union[List[str], str]] = None,
    ignore_patterns: Optional[Union[List[str], str]] = None,
) -> Dict[str, Any]:
<<<<<<< HEAD
    """
    Parses the input source to construct a query dictionary with specified parameters.

    Parameters
    ----------
    source : str
        The source URL or file path to parse.
    max_file_size : int
        The maximum file size in bytes to include.
    from_web : bool
        Flag indicating whether the source is a web URL.
    include_patterns : Optional[Union[List[str], str]], optional
        Patterns to include, by default None. Can be a list of strings or a single string.
    ignore_patterns : Optional[Union[List[str], str]], optional
        Patterns to ignore, by default None. Can be a list of strings or a single string.

    Returns
    -------
    Dict[str, Any]
        A dictionary containing the parsed query parameters, including 'max_file_size',
        'ignore_patterns', and 'include_patterns'.
    """
    # Determine the parsing method based on the source type
    if from_web or source.startswith("https://") or "github.com" in source:
        query = parse_url(source)
    else:
        query = parse_path(source)

    # Process ignore patterns
    ignore_patterns_list = DEFAULT_IGNORE_PATTERNS.copy()
    if ignore_patterns:
        ignore_patterns_list += parse_patterns(ignore_patterns)

    # Process include patterns and override ignore patterns accordingly
    if include_patterns:
        parsed_include = parse_patterns(include_patterns)
        ignore_patterns_list = override_ignore_patterns(ignore_patterns_list, include_patterns=parsed_include)
    else:
        parsed_include = None

    # Update the query dictionary with max_file_size and processed patterns
    query.update(
        {
            'max_file_size': max_file_size,
            'ignore_patterns': ignore_patterns_list,
            'include_patterns': parsed_include,
        }
    )
=======
    if from_web:
        query = parse_url(source)
    else:
        if source.startswith("https://") or "github.com" in source:
            query = parse_url(source)
        else:
            query = parse_path(source)

    query['max_file_size'] = max_file_size

    if ignore_patterns and ignore_patterns != "":
        ignore_patterns = DEFAULT_IGNORE_PATTERNS + parse_patterns(ignore_patterns)
    else:
        ignore_patterns = DEFAULT_IGNORE_PATTERNS

    if include_patterns and include_patterns != "":
        include_patterns = parse_patterns(include_patterns)
        ignore_patterns = override_ignore_patterns(ignore_patterns, include_patterns)
    else:
        include_patterns = None

    query['ignore_patterns'] = ignore_patterns
    query['include_patterns'] = include_patterns
>>>>>>> 16def8ab

    return query<|MERGE_RESOLUTION|>--- conflicted
+++ resolved
@@ -1,15 +1,8 @@
 import os
-<<<<<<< HEAD
 import string
 import uuid
 from typing import Any, Dict, List, Optional, Union
 
-=======
-import uuid
-
-from urllib.parse import unquote
-from typing import Any, Dict, List, Optional, Union
->>>>>>> 16def8ab
 from gitingest.ignore_patterns import DEFAULT_IGNORE_PATTERNS
 
 TMP_BASE_PATH = "../tmp"
@@ -17,8 +10,6 @@
 
 
 def parse_url(url: str) -> Dict[str, Any]:
-<<<<<<< HEAD
-=======
     parsed = {
         "user_name": None,
         "repo_name": None,
@@ -32,7 +23,6 @@
         "id": None,
     }
 
->>>>>>> 16def8ab
     url = url.split(" ")[0]
     url = unquote(url)  # Decode URL-encoded characters
     
@@ -47,35 +37,6 @@
     if len(path_parts) < 2:
         raise ValueError("Invalid repository URL. Please provide a valid Git repository URL.")
 
-<<<<<<< HEAD
-    user_name = path_parts[0]
-    repo_name = path_parts[1]
-    slug = f"{user_name}-{repo_name}"
-    _id = str(uuid.uuid4())
-
-    parsed = {
-        "url": f"https://{domain}/{user_name}/{repo_name}",
-        "local_path": f"{TMP_BASE_PATH}/{_id}/{slug}",
-        "commit": None,
-        "branch": None,
-        "user_name": user_name,
-        "repo_name": repo_name,
-        "type": None,
-        "subpath": "/",
-        "slug": slug,
-        "id": _id,
-    }
-
-    if len(path_parts) > 3:
-        parsed["type"] = path_parts[2]
-        branch = path_parts[3]
-
-        parsed["branch"] = branch
-        if len(branch) == 40 and all(c in HEX_DIGITS for c in branch):
-            parsed["commit"] = branch
-
-        parsed["subpath"] += "/".join(path_parts[4:])
-=======
     parsed["user_name"] = path_parts[0]
     parsed["repo_name"] = path_parts[1]
 
@@ -91,7 +52,7 @@
         
         # Find the commit hash or reconstruct the branch name
         remaining_parts = path_parts[3:]
-        if remaining_parts[0] and len(remaining_parts[0]) == 40 and all(c in '0123456789abcdefABCDEF' for c in remaining_parts[0]):
+        if remaining_parts[0] and len(remaining_parts[0]) == 40 and all(c in HEX_DIGITS for c in remaining_parts[0]):
             parsed["commit"] = remaining_parts[0]
             parsed["subpath"] = "/" + "/".join(remaining_parts[1:]) if len(remaining_parts) > 1 else "/"
         else:
@@ -107,7 +68,6 @@
                 parsed["branch"] = "/".join(remaining_parts)
                 parsed["subpath"] = "/"
 
->>>>>>> 16def8ab
 
     return parsed
 
@@ -132,18 +92,6 @@
 
     return [normalize_pattern(p) for p in patterns]
 
-<<<<<<< HEAD
-=======
-    for p in pattern.split(","):
-        if not all(c.isalnum() or c in "-_./+*" for c in p.strip()):
-            raise ValueError(
-                f"Pattern '{p}' contains invalid characters. Only alphanumeric characters, dash (-), "
-                "underscore (_), dot (.), forward slash (/), plus (+), and asterisk (*) are allowed."
-            )
-    patterns = [normalize_pattern(p) for p in pattern.split(",")]
-    return patterns
->>>>>>> 16def8ab
-
 
 def override_ignore_patterns(ignore_patterns: List[str], include_patterns: List[str]) -> List[str]:
     """
@@ -163,10 +111,7 @@
     """
     return list(set(ignore_patterns) - set(include_patterns))
 
-<<<<<<< HEAD
 
-=======
->>>>>>> 16def8ab
 def parse_path(path: str) -> Dict[str, Any]:
     query = {
         "url": None,
@@ -185,7 +130,7 @@
     include_patterns: Optional[Union[List[str], str]] = None,
     ignore_patterns: Optional[Union[List[str], str]] = None,
 ) -> Dict[str, Any]:
-<<<<<<< HEAD
+
     """
     Parses the input source to construct a query dictionary with specified parameters.
 
@@ -234,30 +179,4 @@
             'include_patterns': parsed_include,
         }
     )
-=======
-    if from_web:
-        query = parse_url(source)
-    else:
-        if source.startswith("https://") or "github.com" in source:
-            query = parse_url(source)
-        else:
-            query = parse_path(source)
-
-    query['max_file_size'] = max_file_size
-
-    if ignore_patterns and ignore_patterns != "":
-        ignore_patterns = DEFAULT_IGNORE_PATTERNS + parse_patterns(ignore_patterns)
-    else:
-        ignore_patterns = DEFAULT_IGNORE_PATTERNS
-
-    if include_patterns and include_patterns != "":
-        include_patterns = parse_patterns(include_patterns)
-        ignore_patterns = override_ignore_patterns(ignore_patterns, include_patterns)
-    else:
-        include_patterns = None
-
-    query['ignore_patterns'] = ignore_patterns
-    query['include_patterns'] = include_patterns
->>>>>>> 16def8ab
-
     return query