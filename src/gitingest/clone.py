--- conflicted
+++ resolved
@@ -1,9 +1,5 @@
 import asyncio
 from dataclasses import dataclass
-<<<<<<< HEAD
-=======
-from typing import Optional, Tuple
->>>>>>> 75ee8f77
 
 from gitingest.utils import AsyncTimeoutError, async_timeout
 
@@ -14,13 +10,9 @@
 class CloneConfig:
     url: str
     local_path: str
-<<<<<<< HEAD
     commit: str | None = None
     branch: str | None = None
-=======
-    commit: Optional[str] = None
-    branch: Optional[str] = None
->>>>>>> 75ee8f77
+
 
 
 async def check_repo_exists(url: str) -> bool:
@@ -52,11 +44,8 @@
     return "HTTP/1.1 404" not in stdout_str and "HTTP/2 404" not in stdout_str
 
 
-<<<<<<< HEAD
 async def run_git_command(*args: str) -> tuple[bytes, bytes]:
-=======
-async def run_git_command(*args: str) -> Tuple[bytes, bytes]:
->>>>>>> 75ee8f77
+
     """
     Executes a git command asynchronously and captures its output.
 
@@ -89,11 +78,7 @@
 
 
 @async_timeout(CLONE_TIMEOUT)
-<<<<<<< HEAD
 async def clone_repo(config: CloneConfig) -> tuple[bytes, bytes]:
-=======
-async def clone_repo(config: CloneConfig) -> Tuple[bytes, bytes]:
->>>>>>> 75ee8f77
     """
     Clones a repository to a local path based on the provided query parameters.
 
@@ -123,13 +108,9 @@
     # Extract and validate query parameters
     url: str = config.url
     local_path: str = config.local_path
-<<<<<<< HEAD
     commit: str | None = config.commit
     branch: str | None = config.branch
-=======
-    commit: Optional[str] = config.commit
-    branch: Optional[str] = config.branch
->>>>>>> 75ee8f77
+
 
     if not url:
         raise ValueError("The 'url' parameter is required.")
@@ -152,11 +133,8 @@
             checkout_cmd = ["git", "-C", local_path, "checkout", commit]
             return await run_git_command(*checkout_cmd)
 
-<<<<<<< HEAD
         if branch and branch.lower() not in ("main", "master"):
-=======
-        if branch and branch.lower() not in ('main', 'master'):
->>>>>>> 75ee8f77
+
             # Scenario 2: Clone a specific branch with shallow depth
             clone_cmd = ["git", "clone", "--depth=1", "--single-branch", "--branch", branch, url, local_path]
             return await run_git_command(*clone_cmd)
