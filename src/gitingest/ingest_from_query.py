import os
from fnmatch import fnmatch
from typing import Any

import tiktoken

MAX_FILE_SIZE = 10 * 1024 * 1024  # 10 MB
MAX_DIRECTORY_DEPTH = 20  # Maximum depth of directory traversal
MAX_FILES = 10_000  # Maximum number of files to process
MAX_TOTAL_SIZE_BYTES = 500 * 1024 * 1024  # 500 MB


def should_include(path: str, base_path: str, include_patterns: list[str]) -> bool:
    rel_path = path.replace(base_path, "").lstrip(os.sep)
    include = False
    for pattern in include_patterns:
        if fnmatch(rel_path, pattern):
            include = True
    return include

<<<<<<< HEAD
def should_exclude(path: str, base_path: str, ignore_patterns: List[str]) -> bool:
    """
    Check if a file or directory should be ignored.

    Args:
        path (str): Path to check.
        base_path (str): Root base path.
        ignore_patterns (List[str]): List of patterns to ignore.

    Returns:
        bool: True if the path should be ignored.
    """
    rel_path = os.path.relpath(path, base_path).replace("\\", "/")
    for pattern in ignore_patterns:
        if fnmatch(rel_path, pattern) or fnmatch(os.path.basename(path), pattern):
            return True
        # Special case for directories ending with /
        if os.path.isdir(path) and fnmatch(rel_path + '/', pattern):
=======

def should_exclude(path: str, base_path: str, ignore_patterns: list[str]) -> bool:
    rel_path = path.replace(base_path, "").lstrip(os.sep)
    for pattern in ignore_patterns:
        if pattern == "":
            continue
        if fnmatch(rel_path, pattern):
>>>>>>> 65b4b4a5
            return True
    return False


<<<<<<< HEAD

=======
>>>>>>> 65b4b4a5
def is_safe_symlink(symlink_path: str, base_path: str) -> bool:
    """Check if a symlink points to a location within the base directory."""
    try:
        target_path = os.path.realpath(symlink_path)
        base_path = os.path.realpath(base_path)
        return os.path.commonpath([target_path, base_path]) == base_path
    except (OSError, ValueError):
        # If there's any error resolving the paths, consider it unsafe
        return False


def is_text_file(file_path: str) -> bool:
    """Determines if a file is likely a text file based on its content."""
    try:
        with open(file_path, "rb") as file:
            chunk = file.read(1024)
        return not bool(chunk.translate(None, bytes([7, 8, 9, 10, 12, 13, 27] + list(range(0x20, 0x100)))))
    except OSError:
        return False


def read_file_content(file_path: str) -> str:
    try:
        with open(file_path, encoding="utf-8", errors="ignore") as f:
            return f.read()
    except Exception as e:
        return f"Error reading file: {str(e)}"


def scan_directory(
    path: str,
    query: dict[str, Any],
    seen_paths: set[str] | None = None,
    depth: int = 0,
    stats: dict[str, int] | None = None,
) -> dict[str, Any] | None:
    """Recursively analyzes a directory and its contents with safety limits."""
    if seen_paths is None:
        seen_paths = set()
    if stats is None:
        stats = {"total_files": 0, "total_size": 0}

    if depth > MAX_DIRECTORY_DEPTH:
        print(f"Skipping deep directory: {path} (max depth {MAX_DIRECTORY_DEPTH} reached)")
        return None

    if stats["total_files"] >= MAX_FILES:
        print(f"Skipping further processing: maximum file limit ({MAX_FILES}) reached")
        return None

    if stats["total_size"] >= MAX_TOTAL_SIZE_BYTES:
        print(f"Skipping further processing: maximum total size ({MAX_TOTAL_SIZE_BYTES/1024/1024:.1f}MB) reached")
        return None

    real_path = os.path.realpath(path)
    if real_path in seen_paths:
        print(f"Skipping already visited path: {path}")
        return None

    seen_paths.add(real_path)

    result = {
        "name": os.path.basename(path),
        "type": "directory",
        "size": 0,
        "children": [],
        "file_count": 0,
        "dir_count": 0,
        "path": path,
        "ignore_content": False,
    }

    ignore_patterns = query["ignore_patterns"]
    base_path = query["local_path"]
    include_patterns = query["include_patterns"]

    try:
        for item in os.listdir(path):
            item_path = os.path.join(path, item)
            print(f"Checking path: {path}")

            if should_exclude(item_path, base_path, ignore_patterns):
                print(f"Checking path: {path}")
                continue

            is_file = os.path.isfile(item_path)
            if is_file and query["include_patterns"]:
                if not should_include(item_path, base_path, include_patterns):
                    result["ignore_content"] = True
                    continue

            # Handle symlinks
            if os.path.islink(item_path):
                if not is_safe_symlink(item_path, base_path):
                    print(f"Skipping symlink that points outside base directory: {item_path}")
                    continue
                real_path = os.path.realpath(item_path)
                if real_path in seen_paths:
                    print(f"Skipping already visited symlink target: {item_path}")
                    continue

                if os.path.isfile(real_path):
                    file_size = os.path.getsize(real_path)
                    if stats["total_size"] + file_size > MAX_TOTAL_SIZE_BYTES:
                        print(f"Skipping file {item_path}: would exceed total size limit")
                        continue

                    stats["total_files"] += 1
                    stats["total_size"] += file_size

                    if stats["total_files"] > MAX_FILES:
                        print(f"Maximum file limit ({MAX_FILES}) reached")
                        return result

                    is_text = is_text_file(real_path)
                    content = read_file_content(real_path) if is_text else "[Non-text file]"

                    child = {
                        "name": item,
                        "type": "file",
                        "size": file_size,
                        "content": content,
                        "path": item_path,
                    }
                    result["children"].append(child)
                    result["size"] += file_size
                    result["file_count"] += 1

                elif os.path.isdir(real_path):
                    subdir = scan_directory(
                        path=real_path,
                        query=query,
                        seen_paths=seen_paths,
                        depth=depth + 1,
                        stats=stats,
                    )
                    if subdir and (not include_patterns or subdir["file_count"] > 0):
                        subdir["name"] = item
                        subdir["path"] = item_path
                        result["children"].append(subdir)
                        result["size"] += subdir["size"]
                        result["file_count"] += subdir["file_count"]
                        result["dir_count"] += 1 + subdir["dir_count"]
                continue

            if os.path.isfile(item_path):
                file_size = os.path.getsize(item_path)
                if stats["total_size"] + file_size > MAX_TOTAL_SIZE_BYTES:
                    print(f"Skipping file {item_path}: would exceed total size limit")
                    continue

                stats["total_files"] += 1
                stats["total_size"] += file_size

                if stats["total_files"] > MAX_FILES:
                    print(f"Maximum file limit ({MAX_FILES}) reached")
                    return result

                is_text = is_text_file(item_path)
                content = read_file_content(item_path) if is_text else "[Non-text file]"

                child = {
                    "name": item,
                    "type": "file",
                    "size": file_size,
                    "content": content,
                    "path": item_path,
                }
                result["children"].append(child)
                result["size"] += file_size
                result["file_count"] += 1

            elif os.path.isdir(item_path):
                subdir = scan_directory(
                    path=item_path,
                    query=query,
                    seen_paths=seen_paths,
                    depth=depth + 1,
                    stats=stats,
                )
                if subdir and (not include_patterns or subdir["file_count"] > 0):
                    result["children"].append(subdir)
                    result["size"] += subdir["size"]
                    result["file_count"] += subdir["file_count"]
                    result["dir_count"] += 1 + subdir["dir_count"]

    except PermissionError:
        print(f"Permission denied: {path}")

    return result


def extract_files_content(
    query: dict[str, Any],
    node: dict[str, Any],
    max_file_size: int,
    files: list[dict[str, Any]] | None = None,
) -> list[dict[str, Any]]:
    """Recursively collects all text files with their contents."""
    if files is None:
        files = []

    if node["type"] == "file" and node["content"] != "[Non-text file]":
        content = node["content"]
        if node["size"] > max_file_size:
            content = None

        files.append(
            {
                "path": node["path"].replace(query["local_path"], ""),
                "content": content,
                "size": node["size"],
            },
        )
    elif node["type"] == "directory":
        for child in node["children"]:
            extract_files_content(query=query, node=child, max_file_size=max_file_size, files=files)

    return files


def create_file_content_string(files: list[dict[str, Any]]) -> str:
    """Creates a formatted string of file contents with separators."""
    output = ""
    separator = "=" * 48 + "\n"

    # First add README.md if it exists
    for file in files:
        if not file["content"]:
            continue

        if file["path"].lower() == "/readme.md":
            output += separator
            output += f"File: {file['path']}\n"
            output += separator
            output += f"{file['content']}\n\n"
            break

    # Then add all other files in their original order
    for file in files:
        if not file["content"] or file["path"].lower() == "/readme.md":
            continue

        output += separator
        output += f"File: {file['path']}\n"
        output += separator
        output += f"{file['content']}\n\n"

    return output


def create_summary_string(query: dict[str, Any], nodes: dict[str, Any]) -> str:
    """Creates a summary string with file counts and content size."""
    if "user_name" in query:
        summary = f"Repository: {query['user_name']}/{query['repo_name']}\n"
    else:
        summary = f"Repository: {query['slug']}\n"

    summary += f"Files analyzed: {nodes['file_count']}\n"

    if "subpath" in query and query["subpath"] != "/":
        summary += f"Subpath: {query['subpath']}\n"
    if "commit" in query and query["commit"]:
        summary += f"Commit: {query['commit']}\n"
    elif "branch" in query and query["branch"] != "main" and query["branch"] != "master" and query["branch"]:
        summary += f"Branch: {query['branch']}\n"

    return summary


def create_tree_structure(query: dict[str, Any], node: dict[str, Any], prefix: str = "", is_last: bool = True) -> str:
    """Creates a tree-like string representation of the file structure."""
    tree = ""

    if not node["name"]:
        node["name"] = query["slug"]

    if node["name"]:
        current_prefix = "└── " if is_last else "├── "
        name = node["name"] + "/" if node["type"] == "directory" else node["name"]
        tree += prefix + current_prefix + name + "\n"

    if node["type"] == "directory":
        # Adjust prefix only if we added a node name
        new_prefix = prefix + ("    " if is_last else "│   ") if node["name"] else prefix
        children = node["children"]
        for i, child in enumerate(children):
            tree += create_tree_structure(query, child, new_prefix, i == len(children) - 1)

    return tree


def generate_token_string(context_string: str) -> str | None:
    """Returns the number of tokens in a text string."""
    formatted_tokens = ""
    try:
        encoding = tiktoken.get_encoding("cl100k_base")
        total_tokens = len(encoding.encode(context_string, disallowed_special=()))

    except Exception as e:
        print(e)
        return None

    if total_tokens > 1_000_000:
        formatted_tokens = f"{total_tokens / 1_000_000:.1f}M"
    elif total_tokens > 1_000:
        formatted_tokens = f"{total_tokens / 1_000:.1f}k"
    else:
        formatted_tokens = f"{total_tokens}"

    return formatted_tokens


def ingest_single_file(path: str, query: dict[str, Any]) -> tuple[str, str, str]:
    if not os.path.isfile(path):
        raise ValueError(f"Path {path} is not a file")

    file_size = os.path.getsize(path)
    is_text = is_text_file(path)
    if not is_text:
        raise ValueError(f"File {path} is not a text file")

    content = read_file_content(path)
    if file_size > query["max_file_size"]:
        content = "[Content ignored: file too large]"

    file_info = {
        "path": path.replace(query["local_path"], ""),
        "content": content,
        "size": file_size,
    }

    summary = (
        f"Repository: {query['user_name']}/{query['repo_name']}\n"
        f"File: {os.path.basename(path)}\n"
        f"Size: {file_size:,} bytes\n"
        f"Lines: {len(content.splitlines()):,}\n"
    )

    files_content = create_file_content_string([file_info])
    tree = "Directory structure:\n└── " + os.path.basename(path)

    formatted_tokens = generate_token_string(files_content)
    if formatted_tokens:
        summary += f"\nEstimated tokens: {formatted_tokens}"

    return summary, tree, files_content


def ingest_directory(path: str, query: dict[str, Any]) -> tuple[str, str, str]:
    nodes = scan_directory(path=path, query=query)
    if not nodes:
        raise ValueError(f"No files found in {path}")
    files = extract_files_content(query=query, node=nodes, max_file_size=query["max_file_size"])
    summary = create_summary_string(query, nodes)
    tree = "Directory structure:\n" + create_tree_structure(query, nodes)
    files_content = create_file_content_string(files)

    formatted_tokens = generate_token_string(tree + files_content)
    if formatted_tokens:
        summary += f"\nEstimated tokens: {formatted_tokens}"

    return summary, tree, files_content


def ingest_from_query(query: dict[str, Any]) -> tuple[str, str, str]:
    """Main entry point for analyzing a codebase directory or single file."""
    path = os.path.join(query["local_path"], query["subpath"].lstrip(os.sep))
    if not os.path.exists(path) and not os.path.exists(os.path.dirname(path)):
        raise ValueError(f"{query['subpath']} cannot be found")

    if query.get("type") == "blob":
        return ingest_single_file(path, query)

    return ingest_directory(path, query)<|MERGE_RESOLUTION|>--- conflicted
+++ resolved
@@ -18,26 +18,6 @@
             include = True
     return include
 
-<<<<<<< HEAD
-def should_exclude(path: str, base_path: str, ignore_patterns: List[str]) -> bool:
-    """
-    Check if a file or directory should be ignored.
-
-    Args:
-        path (str): Path to check.
-        base_path (str): Root base path.
-        ignore_patterns (List[str]): List of patterns to ignore.
-
-    Returns:
-        bool: True if the path should be ignored.
-    """
-    rel_path = os.path.relpath(path, base_path).replace("\\", "/")
-    for pattern in ignore_patterns:
-        if fnmatch(rel_path, pattern) or fnmatch(os.path.basename(path), pattern):
-            return True
-        # Special case for directories ending with /
-        if os.path.isdir(path) and fnmatch(rel_path + '/', pattern):
-=======
 
 def should_exclude(path: str, base_path: str, ignore_patterns: list[str]) -> bool:
     rel_path = path.replace(base_path, "").lstrip(os.sep)
@@ -45,15 +25,10 @@
         if pattern == "":
             continue
         if fnmatch(rel_path, pattern):
->>>>>>> 65b4b4a5
             return True
     return False
 
 
-<<<<<<< HEAD
-
-=======
->>>>>>> 65b4b4a5
 def is_safe_symlink(symlink_path: str, base_path: str) -> bool:
     """Check if a symlink points to a location within the base directory."""
     try:
