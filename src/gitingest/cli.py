"""Command-line interface (CLI) for Gitingest."""

# pylint: disable=no-value-for-parameter
from __future__ import annotations

import asyncio
from typing import TypedDict

import click
from typing_extensions import Unpack

from gitingest.config import MAX_FILE_SIZE, OUTPUT_FILE_NAME
from gitingest.entrypoint import ingest_async
from gitingest.utils.click_validation_utils import (
    validate_exclude_patterns,
    validate_include_patterns,
)


class _CLIArgs(TypedDict):
    source: str
    max_size: int
    exclude_pattern: tuple[str, ...]
    include_pattern: tuple[str, ...]
    branch: str | None
    include_gitignored: bool
    token: str | None
    output: str | None


@click.command()
@click.argument("source", type=str, default=".")
@click.option(
    "--max-size",
    "-s",
    default=MAX_FILE_SIZE,
    show_default=True,
    help="Maximum file size to process in bytes",
)
<<<<<<< HEAD
@click.option(
    "--exclude-pattern",
    "-e",
    multiple=True,
    callback=validate_exclude_patterns,
    help=(
        "Patterns to exclude. Handles Python's arbitrary subset of Unix shell-style "
        "wildcards. See: https://docs.python.org/3/library/fnmatch.html"
    ),
)
=======
@click.option("--exclude-pattern", "-e", multiple=True, help="Shell-style patterns to exclude.")
>>>>>>> 2f447ae6
@click.option(
    "--include-pattern",
    "-i",
    multiple=True,
<<<<<<< HEAD
    callback=validate_include_patterns,
    help=(
        "Patterns to include. Handles Python's arbitrary subset of Unix shell-style "
        "wildcards. See: https://docs.python.org/3/library/fnmatch.html"
    ),
=======
    help="Shell-style patterns to include.",
>>>>>>> 2f447ae6
)
@click.option("--branch", "-b", default=None, help="Branch to clone and ingest")
@click.option(
    "--include-gitignored",
    is_flag=True,
    default=False,
    help="Include files matched by .gitignore and .gitingestignore",
)
@click.option(
    "--token",
    "-t",
    envvar="GITHUB_TOKEN",
    default=None,
    help=(
        "GitHub personal access token (PAT) for accessing private repositories. "
        "If omitted, the CLI will look for the GITHUB_TOKEN environment variable."
    ),
)
@click.option(
    "--output",
    "-o",
    default=None,
    help="Write to PATH (or '-' for stdout, default: <repo>.txt).",
)
def main(**cli_kwargs: Unpack[_CLIArgs]) -> None:
    """Run the CLI entry point to analyze a repo / directory and dump its contents."""
    asyncio.run(_async_main(**cli_kwargs))


async def _async_main(
    source: str,
    *,
    max_size: int = MAX_FILE_SIZE,
    exclude_pattern: tuple[str, ...] | None = None,
    include_pattern: tuple[str, ...] | None = None,
    branch: str | None = None,
    include_gitignored: bool = False,
    token: str | None = None,
    output: str | None = None,
) -> None:
    """Analyze a directory or repository and create a text dump of its contents.

    This command scans the specified ``source`` (a local directory or Git repo),
    applies custom include and exclude patterns, and generates a text summary of
    the analysis.  The summary is written to an output file or printed to ``stdout``.

    Parameters
    ----------
    source : str
        Directory path or Git repository URL.
    max_size : int
        Maximum file size in bytes to ingest (default: 10 MB).
    exclude_pattern : tuple[str, ...] | None
        Glob patterns for pruning the file set.
    include_pattern : tuple[str, ...] | None
        Glob patterns for including files in the output.
    branch : str | None
        Git branch to ingest. If ``None``, the repository's default branch is used.
    include_gitignored : bool
        If ``True``, also ingest files matched by ``.gitignore`` or ``.gitingestignore`` (default: ``False``).
    token : str | None
        GitHub personal access token (PAT) for accessing private repositories.
        Can also be set via the ``GITHUB_TOKEN`` environment variable.
    output : str | None
        Destination file path. If ``None``, the output is written to ``<repo_name>.txt`` in the current directory.
        Use ``"-"`` to write to ``stdout``.

    Raises
    ------
    click.Abort
        Raised if an error occurs during execution and the command must be aborted.

    """
    try:
        # Normalise pattern containers (the ingest layer expects sets)
        exclude_patterns = set(exclude_pattern) if exclude_pattern else set()
        include_patterns = set(include_pattern) if include_pattern else set()

        output_target = output if output is not None else OUTPUT_FILE_NAME

        if output_target == "-":
            click.echo("Analyzing source, preparing output for stdout...", err=True)
        else:
            click.echo(f"Analyzing source, output will be written to '{output_target}'...", err=True)

        summary, _, _ = await ingest_async(
            source=source,
            max_file_size=max_size,
            include_patterns=include_patterns,
            exclude_patterns=exclude_patterns,
            branch=branch,
            output=output_target,
            include_gitignored=include_gitignored,
            token=token,
        )
    except Exception as exc:
        # Convert any exception into Click.Abort so that exit status is non-zero
        click.echo(f"Error: {exc}", err=True)
        raise click.Abort from exc

    if output_target == "-":  # stdout
        click.echo("\n--- Summary ---", err=True)
        click.echo(summary, err=True)
        click.echo("--- End Summary ---", err=True)
        click.echo("Analysis complete! Output sent to stdout.", err=True)
    else:  # file
        click.echo(f"Analysis complete! Output written to: {output_target}")
        click.echo("\nSummary:")
        click.echo(summary)


if __name__ == "__main__":
    main()<|MERGE_RESOLUTION|>--- conflicted
+++ resolved
@@ -37,33 +37,12 @@
     show_default=True,
     help="Maximum file size to process in bytes",
 )
-<<<<<<< HEAD
-@click.option(
-    "--exclude-pattern",
-    "-e",
-    multiple=True,
-    callback=validate_exclude_patterns,
-    help=(
-        "Patterns to exclude. Handles Python's arbitrary subset of Unix shell-style "
-        "wildcards. See: https://docs.python.org/3/library/fnmatch.html"
-    ),
-)
-=======
-@click.option("--exclude-pattern", "-e", multiple=True, help="Shell-style patterns to exclude.")
->>>>>>> 2f447ae6
+
 @click.option(
     "--include-pattern",
     "-i",
     multiple=True,
-<<<<<<< HEAD
-    callback=validate_include_patterns,
-    help=(
-        "Patterns to include. Handles Python's arbitrary subset of Unix shell-style "
-        "wildcards. See: https://docs.python.org/3/library/fnmatch.html"
-    ),
-=======
-    help="Shell-style patterns to include.",
->>>>>>> 2f447ae6
+
 )
 @click.option("--branch", "-b", default=None, help="Branch to clone and ingest")
 @click.option(
