--- conflicted
+++ resolved
@@ -37,11 +37,7 @@
 
         if not output:
             output = "digest.txt"
-<<<<<<< HEAD
         summary, _, _ = ingest(source, max_size, include_patterns, exclude_patterns, output=output)
-=======
-        summary, tree, content = ingest(source, max_size, include_patterns, exclude_patterns, output=output)
->>>>>>> 16def8ab
 
         click.echo(f"Analysis complete! Output written to: {output}")
         click.echo("\nSummary:")
