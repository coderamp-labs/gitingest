"""Command-line interface for the Gitingest package."""

# pylint: disable=no-value-for-parameter
import asyncio
from pathlib import Path

import click

from gitingest.config import MAX_FILE_SIZE
from gitingest.query_parser import _parse_patterns, parse_ignore_file
from gitingest.repository_ingest import ingest


@click.command()
@click.argument("source", type=str, default=".")
@click.option("--output", "-o", default=None, help="Output file path (default: <repo_name>.txt in current directory)")
@click.option("--max-size", "-s", default=MAX_FILE_SIZE, help="Maximum file size to process in bytes")
<<<<<<< HEAD
@click.option("--exclude-pattern", "-e", multiple=True, help="Patterns to exclude (space-separated patterns allowed)")
@click.option("--include-pattern", "-i", multiple=True, help="Patterns to include (space-separated patterns allowed)")
@click.option("--ignore-file", default=".gitingestignore", help="Path to ignore file (default: .gitingestignore)")
=======
@click.option("--exclude-pattern", "-e", multiple=True, help="Patterns to exclude")
@click.option("--include-pattern", "-i", multiple=True, help="Patterns to include")
>>>>>>> ecaee493
@click.option("--branch", "-b", default=None, help="Branch to clone and ingest")
def main(
    source: str,
    output: str | None,
    max_size: int,
    exclude_pattern: tuple[str, ...],
    include_pattern: tuple[str, ...],
<<<<<<< HEAD
    ignore_file: str,
=======
>>>>>>> ecaee493
    branch: str | None,
):
    """
    Main entry point for the CLI.

    Parameters
    ----------
    source : str
        The source directory or repository to analyze.
    output : str | None
        The path where the output file will be written. If not specified, the output
        will be written to a file named `<repo_name>.txt` in the current directory.
    max_size : int
        The maximum file size to process, in bytes. Files larger than this size will be ignored.
    exclude_pattern : tuple[str, ...]
        A tuple of patterns to exclude during the analysis. Files matching these patterns will be ignored.
    include_pattern : tuple[str, ...]
        A tuple of patterns to include during the analysis. Only files matching these patterns will be processed.
<<<<<<< HEAD
    ignore_file : str
        Path to the ignore file containing additional patterns to exclude.
    branch : str | None
        The branch to clone (optional).
    """
    asyncio.run(async_main(source, output, max_size, exclude_pattern, include_pattern, ignore_file, branch))
=======
    branch : str | None
        The branch to clone (optional).
    """
    # Main entry point for the CLI. This function is called when the CLI is run as a script.
    asyncio.run(_async_main(source, output, max_size, exclude_pattern, include_pattern, branch))
>>>>>>> ecaee493


async def async_main(
    source: str,
    output: str | None,
    max_size: int,
    exclude_pattern: tuple[str, ...],
    include_pattern: tuple[str, ...],
<<<<<<< HEAD
    ignore_file: str,
=======
>>>>>>> ecaee493
    branch: str | None,
) -> None:
    """
    Analyze a directory or repository and create a text dump of its contents.

    This command analyzes the contents of a specified source directory or repository,
    applies custom include and exclude patterns, and generates a text summary of the
    analysis which is then written to an output file.

    Parameters
    ----------
    source : str
        The source directory or repository to analyze.
    output : str | None
        The path where the output file will be written. If not specified, the output
        will be written to a file named `<repo_name>.txt` in the current directory.
    max_size : int
        The maximum file size to process, in bytes. Files larger than this size will be ignored.
    exclude_pattern : tuple[str, ...]
        A tuple of patterns to exclude during the analysis. Files matching these patterns will be ignored.
    include_pattern : tuple[str, ...]
        A tuple of patterns to include during the analysis. Only files matching these patterns will be processed.
<<<<<<< HEAD
    ignore_file : str
        Path to the ignore file containing additional patterns to exclude.
=======
>>>>>>> ecaee493
    branch : str | None
        The branch to clone (optional).

    Raises
    ------
    Abort
        If there is an error during the execution of the command, this exception is raised to abort the process.
    """
    try:
        # Get repository name from source path
        repo_name = Path(source).name or "repository"

        # Set default output filename if not provided
        if not output:
<<<<<<< HEAD
            output = f"{repo_name}.txt"

        # Parse command line patterns
        exclude_patterns = _parse_patterns(exclude_pattern)
        include_patterns = _parse_patterns(include_pattern)

        # Read and add patterns from ignore file
        ignore_file_path = Path(source) / ignore_file
        ignore_patterns = parse_ignore_file(ignore_file_path)
        exclude_patterns.update(ignore_patterns)
=======
            output = OUTPUT_FILE_PATH
        summary, _, _ = await ingest(source, max_size, include_patterns, exclude_patterns, branch, output=output)
>>>>>>> ecaee493

        # Perform the ingest operation with branch support
        summary, *_ = await ingest(source, max_size, include_patterns, exclude_patterns, branch=branch, output=output)

        # Display results
        click.echo(f"Analysis complete! Output written to: {output}")
        click.echo("\nSummary:")
        click.echo(summary)

    except FileNotFoundError as e:
        click.echo(f"Error: Source directory not found - {e}", err=True)
        raise click.Abort()
    except PermissionError as e:
        click.echo(f"Error: Permission denied - {e}", err=True)
        raise click.Abort()
    except Exception as e:
        click.echo(f"Warning: An error occurred - {e}", err=True)
        # For non-critical errors, we might want to continue rather than abort
        if isinstance(e, (OSError, IOError)):
            raise click.Abort()
        return


if __name__ == "__main__":
    main()<|MERGE_RESOLUTION|>--- conflicted
+++ resolved
@@ -15,14 +15,9 @@
 @click.argument("source", type=str, default=".")
 @click.option("--output", "-o", default=None, help="Output file path (default: <repo_name>.txt in current directory)")
 @click.option("--max-size", "-s", default=MAX_FILE_SIZE, help="Maximum file size to process in bytes")
-<<<<<<< HEAD
 @click.option("--exclude-pattern", "-e", multiple=True, help="Patterns to exclude (space-separated patterns allowed)")
 @click.option("--include-pattern", "-i", multiple=True, help="Patterns to include (space-separated patterns allowed)")
 @click.option("--ignore-file", default=".gitingestignore", help="Path to ignore file (default: .gitingestignore)")
-=======
-@click.option("--exclude-pattern", "-e", multiple=True, help="Patterns to exclude")
-@click.option("--include-pattern", "-i", multiple=True, help="Patterns to include")
->>>>>>> ecaee493
 @click.option("--branch", "-b", default=None, help="Branch to clone and ingest")
 def main(
     source: str,
@@ -30,10 +25,7 @@
     max_size: int,
     exclude_pattern: tuple[str, ...],
     include_pattern: tuple[str, ...],
-<<<<<<< HEAD
     ignore_file: str,
-=======
->>>>>>> ecaee493
     branch: str | None,
 ):
     """
@@ -52,20 +44,12 @@
         A tuple of patterns to exclude during the analysis. Files matching these patterns will be ignored.
     include_pattern : tuple[str, ...]
         A tuple of patterns to include during the analysis. Only files matching these patterns will be processed.
-<<<<<<< HEAD
     ignore_file : str
         Path to the ignore file containing additional patterns to exclude.
     branch : str | None
         The branch to clone (optional).
     """
     asyncio.run(async_main(source, output, max_size, exclude_pattern, include_pattern, ignore_file, branch))
-=======
-    branch : str | None
-        The branch to clone (optional).
-    """
-    # Main entry point for the CLI. This function is called when the CLI is run as a script.
-    asyncio.run(_async_main(source, output, max_size, exclude_pattern, include_pattern, branch))
->>>>>>> ecaee493
 
 
 async def async_main(
@@ -74,10 +58,7 @@
     max_size: int,
     exclude_pattern: tuple[str, ...],
     include_pattern: tuple[str, ...],
-<<<<<<< HEAD
     ignore_file: str,
-=======
->>>>>>> ecaee493
     branch: str | None,
 ) -> None:
     """
@@ -100,11 +81,8 @@
         A tuple of patterns to exclude during the analysis. Files matching these patterns will be ignored.
     include_pattern : tuple[str, ...]
         A tuple of patterns to include during the analysis. Only files matching these patterns will be processed.
-<<<<<<< HEAD
     ignore_file : str
         Path to the ignore file containing additional patterns to exclude.
-=======
->>>>>>> ecaee493
     branch : str | None
         The branch to clone (optional).
 
@@ -119,7 +97,6 @@
 
         # Set default output filename if not provided
         if not output:
-<<<<<<< HEAD
             output = f"{repo_name}.txt"
 
         # Parse command line patterns
@@ -130,13 +107,16 @@
         ignore_file_path = Path(source) / ignore_file
         ignore_patterns = parse_ignore_file(ignore_file_path)
         exclude_patterns.update(ignore_patterns)
-=======
-            output = OUTPUT_FILE_PATH
-        summary, _, _ = await ingest(source, max_size, include_patterns, exclude_patterns, branch, output=output)
->>>>>>> ecaee493
 
         # Perform the ingest operation with branch support
-        summary, *_ = await ingest(source, max_size, include_patterns, exclude_patterns, branch=branch, output=output)
+        summary, *_ = await ingest(
+            source,
+            max_size,
+            include_patterns,
+            exclude_patterns,
+            branch=branch,
+            output=output
+        )
 
         # Display results
         click.echo(f"Analysis complete! Output written to: {output}")
