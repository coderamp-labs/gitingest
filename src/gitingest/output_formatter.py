--- conflicted
+++ resolved
@@ -2,16 +2,13 @@
 
 from __future__ import annotations
 
-<<<<<<< HEAD
 import logging
-=======
-import ssl
 import warnings
->>>>>>> 5fbb445c
+from ssl import SSLError
 from typing import TYPE_CHECKING
 
-import requests.exceptions
 import tiktoken
+from requests.exceptions import RequestException
 
 from gitingest.schemas import FileSystemNode, FileSystemNodeType
 from gitingest.utils.compat_func import readlink
@@ -198,17 +195,12 @@
     try:
         encoding = tiktoken.get_encoding("o200k_base")  # gpt-4o, gpt-4o-mini
         total_tokens = len(encoding.encode(text, disallowed_special=()))
-<<<<<<< HEAD
-    except (ValueError, UnicodeEncodeError):
-        logger.exception("Failed to estimate token size.")
-=======
     except (ValueError, UnicodeEncodeError) as exc:
         warnings.warn(f"Failed to estimate token size: {exc}", RuntimeWarning, stacklevel=3)
         return None
-    except (requests.exceptions.RequestException, ssl.SSLError) as exc:
+    except (RequestException, SSLError) as exc:
         # If network errors, skip token count estimation instead of erroring out
         warnings.warn(f"Failed to download tiktoken model: {exc}", RuntimeWarning, stacklevel=3)
->>>>>>> 5fbb445c
         return None
 
     for threshold, suffix in _TOKEN_THRESHOLDS:
