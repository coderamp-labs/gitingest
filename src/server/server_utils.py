"""Utility functions for the server."""

import asyncio
import shutil
import time
from contextlib import asynccontextmanager, suppress
from pathlib import Path
from typing import AsyncGenerator

from fastapi import FastAPI, Request
from fastapi.responses import Response
from slowapi import Limiter, _rate_limit_exceeded_handler
from slowapi.errors import RateLimitExceeded
from slowapi.util import get_remote_address

from gitingest.config import TMP_BASE_PATH
from server.server_config import DELETE_REPO_AFTER

# Initialize a rate limiter
limiter = Limiter(key_func=get_remote_address)


async def rate_limit_exception_handler(request: Request, exc: Exception) -> Response:
    """Handle rate-limiting errors with a custom exception handler.

    Parameters
    ----------
    request : Request
        The incoming HTTP request.
    exc : Exception
        The exception raised, expected to be RateLimitExceeded.

    Returns
    -------
    Response
        A response indicating that the rate limit has been exceeded.

    Raises
    ------
    exc
        If the exception is not a RateLimitExceeded error, it is re-raised.

    """
    if isinstance(exc, RateLimitExceeded):
        # Delegate to the default rate limit handler
        return _rate_limit_exceeded_handler(request, exc)
    # Re-raise other exceptions
    raise exc


@asynccontextmanager
async def lifespan(_: FastAPI) -> AsyncGenerator[None, None]:
    """Manage startup & graceful-shutdown tasks for the FastAPI app.

    Returns
    -------
    AsyncGenerator[None, None]
        Yields control back to the FastAPI application while the background task runs.

    """
    task = asyncio.create_task(_remove_old_repositories())

    yield  # app runs while the background task is alive

    task.cancel()  # ask the worker to stop
    with suppress(asyncio.CancelledError):
        await task  # swallow the cancellation signal


async def _remove_old_repositories(
    base_path: Path = TMP_BASE_PATH,
    scan_interval: int = 60,
    delete_after: int = DELETE_REPO_AFTER,
) -> None:
    """Periodically delete old repositories/directories.

    Every ``scan_interval`` seconds the coroutine scans ``base_path`` and deletes directories older than
    ``delete_after`` seconds. The repository URL is extracted from the first ``.txt`` file in each directory
    and appended to ``history.txt``, assuming the filename format: "owner-repository.txt". Filesystem errors are
    logged and the loop continues.

    Parameters
    ----------
    base_path : Path
        The path to the base directory where repositories are stored (default: ``TMP_BASE_PATH``).
    scan_interval : int
        The number of seconds between scans (default: 60).
    delete_after : int
        The number of seconds after which a repository is considered old and will be deleted
        (default: ``DELETE_REPO_AFTER``).

    """
    while True:
        if not base_path.exists():
            await asyncio.sleep(scan_interval)
            continue

        now = time.time()
        try:
            for folder in base_path.iterdir():
                if now - folder.stat().st_ctime <= delete_after:  # Not old enough
                    continue

                await _process_folder(folder)

        except (OSError, PermissionError) as exc:
            print(f"Error in _remove_old_repositories: {exc}")

        await asyncio.sleep(scan_interval)


async def _process_folder(folder: Path) -> None:
    """Append the repo URL (if discoverable) to ``history.txt`` and delete ``folder``.

    Parameters
    ----------
    folder : Path
        The path to the folder to be processed.

    """
    history_file = Path("history.txt")
    loop = asyncio.get_running_loop()

    try:
        first_txt_file = next(folder.glob("*.txt"))
    except StopIteration:  # No .txt file found
        return

    # Append owner/repo to history.txt
    try:
        filename = first_txt_file.stem  # "owner-repo"
        if "-" in filename:
            owner, repo = filename.split("-", 1)
            repo_url = f"{owner}/{repo}"
            await loop.run_in_executor(None, _append_line, history_file, repo_url)
    except (OSError, PermissionError) as exc:
        print(f"Error logging repository URL for {folder}: {exc}")

    # Delete the cloned repo
    try:
        await loop.run_in_executor(None, shutil.rmtree, folder)
    except PermissionError as exc:
        print(f"No permission to delete {folder}: {exc}")
    except OSError as exc:
        print(f"Could not delete {folder}: {exc}")


def _append_line(path: Path, line: str) -> None:
    """Append a line to a file.

    Parameters
    ----------
    path : Path
        The path to the file to append the line to.
    line : str
        The line to append to the file.

    """
    with path.open("a", encoding="utf-8") as fp:
        fp.write(f"{line}\n")


<<<<<<< HEAD
def log_slider_to_size(position: int) -> int:
    """Convert a slider position to a file size in bytes using a logarithmic scale.

    Parameters
    ----------
    position : int
        Slider position ranging from 0 to 500.

    Returns
    -------
    int
        File size in bytes corresponding to the slider position.

    """
    maxv = math.log(MAX_FILE_SIZE_KB)
    return round(math.exp(maxv * pow(position / MAX_SLIDER_POSITION, 1.5))) * 1024
=======
## Color printing utility
class Colors:
    """ANSI color codes."""

    BLACK = "\033[0;30m"
    RED = "\033[0;31m"
    GREEN = "\033[0;32m"
    BROWN = "\033[0;33m"
    BLUE = "\033[0;34m"
    PURPLE = "\033[0;35m"
    CYAN = "\033[0;36m"
    LIGHT_GRAY = "\033[0;37m"
    DARK_GRAY = "\033[1;30m"
    LIGHT_RED = "\033[1;31m"
    LIGHT_GREEN = "\033[1;32m"
    YELLOW = "\033[1;33m"
    LIGHT_BLUE = "\033[1;34m"
    LIGHT_PURPLE = "\033[1;35m"
    LIGHT_CYAN = "\033[1;36m"
    WHITE = "\033[1;37m"
    BOLD = "\033[1m"
    FAINT = "\033[2m"
    ITALIC = "\033[3m"
    UNDERLINE = "\033[4m"
    BLINK = "\033[5m"
    NEGATIVE = "\033[7m"
    CROSSED = "\033[9m"
    END = "\033[0m"
>>>>>>> a63ed9ed
<|MERGE_RESOLUTION|>--- conflicted
+++ resolved
@@ -160,7 +160,6 @@
         fp.write(f"{line}\n")
 
 
-<<<<<<< HEAD
 def log_slider_to_size(position: int) -> int:
     """Convert a slider position to a file size in bytes using a logarithmic scale.
 
@@ -177,7 +176,7 @@
     """
     maxv = math.log(MAX_FILE_SIZE_KB)
     return round(math.exp(maxv * pow(position / MAX_SLIDER_POSITION, 1.5))) * 1024
-=======
+
 ## Color printing utility
 class Colors:
     """ANSI color codes."""
@@ -205,5 +204,4 @@
     BLINK = "\033[5m"
     NEGATIVE = "\033[7m"
     CROSSED = "\033[9m"
-    END = "\033[0m"
->>>>>>> a63ed9ed
+    END = "\033[0m"