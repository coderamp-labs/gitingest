--- conflicted
+++ resolved
@@ -1,4 +1,3 @@
-<<<<<<< HEAD
 """Main module for the FastAPI application."""
 
 import os
@@ -117,117 +116,6 @@
     return FileResponse("static/robots.txt")
 
 
-# Include routers for modular endpoints
-app.include_router(index)
-app.include_router(download)
-app.include_router(dynamic)
-=======
-"""Main module for the FastAPI application."""
-
-import os
-from pathlib import Path
-from typing import Dict
-
-from dotenv import load_dotenv
-from fastapi import FastAPI, Request
-from fastapi.responses import FileResponse, HTMLResponse
-from fastapi.staticfiles import StaticFiles
-from slowapi.errors import RateLimitExceeded
-from starlette.middleware.trustedhost import TrustedHostMiddleware
-
-from server.routers import download, dynamic, index
-from server.server_config import templates
-from server.server_utils import lifespan, limiter, rate_limit_exception_handler
-
-# Load environment variables from .env file
-load_dotenv()
-
-# Initialize the FastAPI application with lifespan
-app = FastAPI(lifespan=lifespan)
-app.state.limiter = limiter
-
-# Register the custom exception handler for rate limits
-app.add_exception_handler(RateLimitExceeded, rate_limit_exception_handler)
-
-
-# Mount static files dynamically to serve CSS, JS, and other static assets
-static_dir = Path(__file__).parent.parent / "static"
-app.mount("/static", StaticFiles(directory=static_dir), name="static")
-
-
-# Fetch allowed hosts from the environment or use the default values
-allowed_hosts = os.getenv("ALLOWED_HOSTS")
-if allowed_hosts:
-    allowed_hosts = allowed_hosts.split(",")
-else:
-    # Define the default allowed hosts for the application
-    default_allowed_hosts = ["gitingest.com", "*.gitingest.com", "localhost", "127.0.0.1"]
-    allowed_hosts = default_allowed_hosts
-
-# Add middleware to enforce allowed hosts
-app.add_middleware(TrustedHostMiddleware, allowed_hosts=allowed_hosts)
-
-
-@app.get("/health")
-async def health_check() -> Dict[str, str]:
-    """
-    Health check endpoint to verify that the server is running.
-
-    Returns
-    -------
-    Dict[str, str]
-        A JSON object with a "status" key indicating the server's health status.
-    """
-    return {"status": "healthy"}
-
-
-@app.head("/")
-async def head_root() -> HTMLResponse:
-    """
-    Respond to HTTP HEAD requests for the root URL.
-
-    Mirrors the headers and status code of the index page.
-
-    Returns
-    -------
-    HTMLResponse
-        An empty HTML response with appropriate headers.
-    """
-    return HTMLResponse(content=None, headers={"content-type": "text/html; charset=utf-8"})
-
-
-@app.get("/api/", response_class=HTMLResponse)
-@app.get("/api", response_class=HTMLResponse)
-async def api_docs(request: Request) -> HTMLResponse:
-    """
-    Render the API documentation page.
-
-    Parameters
-    ----------
-    request : Request
-        The incoming HTTP request.
-
-    Returns
-    -------
-    HTMLResponse
-        A rendered HTML page displaying API documentation.
-    """
-    return templates.TemplateResponse("api.jinja", {"request": request})
-
-
-@app.get("/robots.txt")
-async def robots() -> FileResponse:
-    """
-    Serve the `robots.txt` file to guide search engine crawlers.
-
-    Returns
-    -------
-    FileResponse
-        The `robots.txt` file located in the static directory.
-    """
-    return FileResponse("static/robots.txt")
-
-
 @app.get("/llm.txt")
 async def llm_txt() -> FileResponse:
     """
@@ -244,5 +132,4 @@
 # Include routers for modular endpoints
 app.include_router(index)
 app.include_router(download)
-app.include_router(dynamic)
->>>>>>> 09ffc446
+app.include_router(dynamic)