--- conflicted
+++ resolved
@@ -14,13 +14,8 @@
 from server.models import IngestErrorResponse, IngestResponse, IngestSuccessResponse, PatternType
 from server.s3_utils import generate_s3_file_path, is_s3_enabled, upload_to_s3
 from server.server_config import MAX_DISPLAY_SIZE
-<<<<<<< HEAD
-from server.server_utils import log_slider_to_size
 
 logger = logging.getLogger(__name__)
-=======
-from server.server_utils import Colors
->>>>>>> a63ed9ed
 
 
 async def process_query(
@@ -60,22 +55,15 @@
 
     """
     logger.debug(
-        "Processing query: input_text=%s, slider_position=%s, pattern_type=%s, pattern=%s",
+        "Processing query: input_text=%s, max_file_size=%s, pattern_type=%s, pattern=%s",
         input_text,
-        slider_position,
+        max_file_size,
         pattern_type,
         pattern,
     )
     if token:
-        logger.debug("Validating GitHub token.")
         validate_github_token(token)
 
-<<<<<<< HEAD
-    max_file_size = log_slider_to_size(slider_position)
-    logger.debug("Calculated max_file_size: %s", max_file_size)
-
-=======
->>>>>>> a63ed9ed
     try:
         logger.debug("Parsing remote repo.")
         query = await parse_remote_repo(input_text, token=token)
@@ -85,13 +73,7 @@
         return IngestErrorResponse(error=str(exc))
 
     query.url = cast("str", query.url)
-<<<<<<< HEAD
-    query.host = cast("str", query.host)
-    query.max_file_size = max_file_size
-    logger.debug("Processing patterns: pattern_type=%s, pattern=%s", pattern_type, pattern)
-=======
     query.max_file_size = max_file_size * 1024  # Convert to bytes since we currently use KB in higher levels
->>>>>>> a63ed9ed
     query.ignore_patterns, query.include_patterns = process_patterns(
         exclude_patterns=pattern if pattern_type == PatternType.EXCLUDE else None,
         include_patterns=pattern if pattern_type == PatternType.INCLUDE else None,
@@ -109,16 +91,7 @@
         raise RuntimeError(msg)
 
     try:
-        logger.debug("Running ingest_query.")
         summary, tree, content = ingest_query(query)
-<<<<<<< HEAD
-        logger.debug("Ingest query complete. Writing tree and content to file.")
-        # TODO: why are we writing the tree and content to a file here?
-        local_txt_file = Path(clone_config.local_path).with_suffix(".txt")
-        with local_txt_file.open("w", encoding="utf-8") as f:
-            f.write(tree + "\n" + content)
-        logger.debug("Wrote output to %s", local_txt_file)
-=======
 
         # Prepare the digest content (tree + content)
         digest_content = tree + "\n" + content
@@ -139,10 +112,11 @@
             query.s3_url = s3_url
         else:
             # Store locally
+            logger.debug("Ingest query complete. Writing tree and content to file.")
             local_txt_file = Path(clone_config.local_path).with_suffix(".txt")
             with local_txt_file.open("w", encoding="utf-8") as f:
                 f.write(digest_content)
->>>>>>> a63ed9ed
+            logger.debug("Wrote output to %s", local_txt_file)
 
     except Exception as exc:
         logger.exception(
