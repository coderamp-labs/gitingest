""" Process a query by parsing input, cloning a repository, and generating a summary. """

from functools import partial

from fastapi import Request
from starlette.templating import _TemplateResponse

<<<<<<< HEAD
from gitingest.cloning import CloneConfig, clone_repo
from gitingest.ingestion import ingest_query
from gitingest.query_parsing import ParsedQuery, parse_query
=======
from gitingest.query_ingestion import run_ingest_query
from gitingest.query_parser import ParsedQuery, parse_query
from gitingest.repository_clone import clone_repo
>>>>>>> c96a7d3d
from server.server_config import EXAMPLE_REPOS, MAX_DISPLAY_SIZE, templates
from server.server_utils import Colors, log_slider_to_size


async def process_query(
    request: Request,
    input_text: str,
    slider_position: int,
    pattern_type: str = "exclude",
    pattern: str = "",
    is_index: bool = False,
) -> _TemplateResponse:
    """
    Process a query by parsing input, cloning a repository, and generating a summary.

    Handle user input, process Git repository data, and prepare
    a response for rendering a template with the processed results or an error message.

    Parameters
    ----------
    request : Request
        The HTTP request object.
    input_text : str
        Input text provided by the user, typically a Git repository URL or slug.
    slider_position : int
        Position of the slider, representing the maximum file size in the query.
    pattern_type : str
        Type of pattern to use, either "include" or "exclude" (default is "exclude").
    pattern : str
        Pattern to include or exclude in the query, depending on the pattern type.
    is_index : bool
        Flag indicating whether the request is for the index page (default is False).

    Returns
    -------
    _TemplateResponse
        Rendered template response containing the processed results or an error message.

    Raises
    ------
    ValueError
        If an invalid pattern type is provided.
    """
    if pattern_type == "include":
        include_patterns = pattern
        exclude_patterns = None
    elif pattern_type == "exclude":
        exclude_patterns = pattern
        include_patterns = None
    else:
        raise ValueError(f"Invalid pattern type: {pattern_type}")

    template = "index.jinja" if is_index else "git.jinja"
    template_response = partial(templates.TemplateResponse, name=template)
    max_file_size = log_slider_to_size(slider_position)

    context = {
        "request": request,
        "repo_url": input_text,
        "examples": EXAMPLE_REPOS if is_index else [],
        "default_file_size": slider_position,
        "pattern_type": pattern_type,
        "pattern": pattern,
    }

    try:
        parsed_query: ParsedQuery = await parse_query(
            source=input_text,
            max_file_size=max_file_size,
            from_web=True,
            include_patterns=include_patterns,
            ignore_patterns=exclude_patterns,
        )
        if not parsed_query.url:
            raise ValueError("The 'url' parameter is required.")

        clone_config = parsed_query.extact_clone_config()
        await clone_repo(clone_config)
<<<<<<< HEAD
        summary, tree, content = ingest_query(parsed_query)
        with open(f"{clone_config.local_path}.txt", "w", encoding="utf-8") as f:
=======

        summary, tree, content = run_ingest_query(parsed_query)
        with open(f"{parsed_query.local_path}.txt", "w", encoding="utf-8") as f:
>>>>>>> c96a7d3d
            f.write(tree + "\n" + content)
    except Exception as exc:
        # hack to print error message when query is not defined
        if "query" in locals() and parsed_query is not None and isinstance(parsed_query, dict):
            _print_error(parsed_query["url"], exc, max_file_size, pattern_type, pattern)
        else:
            print(f"{Colors.BROWN}WARN{Colors.END}: {Colors.RED}<-  {Colors.END}", end="")
            print(f"{Colors.RED}{exc}{Colors.END}")

        context["error_message"] = f"Error: {exc}"
        if "405" in str(exc):
            context["error_message"] = (
                "Repository not found. Please make sure it is public (private repositories will be supported soon)"
            )
        return template_response(context=context)

    if len(content) > MAX_DISPLAY_SIZE:
        content = (
            f"(Files content cropped to {int(MAX_DISPLAY_SIZE / 1_000)}k characters, "
            "download full ingest to see more)\n" + content[:MAX_DISPLAY_SIZE]
        )

    _print_success(
        url=parsed_query.url,
        max_file_size=max_file_size,
        pattern_type=pattern_type,
        pattern=pattern,
        summary=summary,
    )

    context.update(
        {
            "result": True,
            "summary": summary,
            "tree": tree,
            "content": content,
            "ingest_id": parsed_query.id,
        }
    )

    return template_response(context=context)


def _print_query(url: str, max_file_size: int, pattern_type: str, pattern: str) -> None:
    """
    Print a formatted summary of the query details, including the URL, file size,
    and pattern information, for easier debugging or logging.

    Parameters
    ----------
    url : str
        The URL associated with the query.
    max_file_size : int
        The maximum file size allowed for the query, in bytes.
    pattern_type : str
        Specifies the type of pattern to use, either "include" or "exclude".
    pattern : str
        The actual pattern string to include or exclude in the query.
    """
    print(f"{Colors.WHITE}{url:<20}{Colors.END}", end="")
    if int(max_file_size / 1024) != 50:
        print(f" | {Colors.YELLOW}Size: {int(max_file_size/1024)}kb{Colors.END}", end="")
    if pattern_type == "include" and pattern != "":
        print(f" | {Colors.YELLOW}Include {pattern}{Colors.END}", end="")
    elif pattern_type == "exclude" and pattern != "":
        print(f" | {Colors.YELLOW}Exclude {pattern}{Colors.END}", end="")


def _print_error(url: str, e: Exception, max_file_size: int, pattern_type: str, pattern: str) -> None:
    """
    Print a formatted error message including the URL, file size, pattern details, and the exception encountered,
    for debugging or logging purposes.

    Parameters
    ----------
    url : str
        The URL associated with the query that caused the error.
    e : Exception
        The exception raised during the query or process.
    max_file_size : int
        The maximum file size allowed for the query, in bytes.
    pattern_type : str
        Specifies the type of pattern to use, either "include" or "exclude".
    pattern : str
        The actual pattern string to include or exclude in the query.
    """
    print(f"{Colors.BROWN}WARN{Colors.END}: {Colors.RED}<-  {Colors.END}", end="")
    _print_query(url, max_file_size, pattern_type, pattern)
    print(f" | {Colors.RED}{e}{Colors.END}")


def _print_success(url: str, max_file_size: int, pattern_type: str, pattern: str, summary: str) -> None:
    """
    Print a formatted success message, including the URL, file size, pattern details, and a summary with estimated
    tokens, for debugging or logging purposes.

    Parameters
    ----------
    url : str
        The URL associated with the successful query.
    max_file_size : int
        The maximum file size allowed for the query, in bytes.
    pattern_type : str
        Specifies the type of pattern to use, either "include" or "exclude".
    pattern : str
        The actual pattern string to include or exclude in the query.
    summary : str
        A summary of the query result, including details like estimated tokens.
    """
    estimated_tokens = summary[summary.index("Estimated tokens:") + len("Estimated ") :]
    print(f"{Colors.GREEN}INFO{Colors.END}: {Colors.GREEN}<-  {Colors.END}", end="")
    _print_query(url, max_file_size, pattern_type, pattern)
    print(f" | {Colors.PURPLE}{estimated_tokens}{Colors.END}")<|MERGE_RESOLUTION|>--- conflicted
+++ resolved
@@ -5,15 +5,9 @@
 from fastapi import Request
 from starlette.templating import _TemplateResponse
 
-<<<<<<< HEAD
-from gitingest.cloning import CloneConfig, clone_repo
+from gitingest.cloning import clone_repo
 from gitingest.ingestion import ingest_query
 from gitingest.query_parsing import ParsedQuery, parse_query
-=======
-from gitingest.query_ingestion import run_ingest_query
-from gitingest.query_parser import ParsedQuery, parse_query
-from gitingest.repository_clone import clone_repo
->>>>>>> c96a7d3d
 from server.server_config import EXAMPLE_REPOS, MAX_DISPLAY_SIZE, templates
 from server.server_utils import Colors, log_slider_to_size
 
@@ -92,14 +86,8 @@
 
         clone_config = parsed_query.extact_clone_config()
         await clone_repo(clone_config)
-<<<<<<< HEAD
         summary, tree, content = ingest_query(parsed_query)
         with open(f"{clone_config.local_path}.txt", "w", encoding="utf-8") as f:
-=======
-
-        summary, tree, content = run_ingest_query(parsed_query)
-        with open(f"{parsed_query.local_path}.txt", "w", encoding="utf-8") as f:
->>>>>>> c96a7d3d
             f.write(tree + "\n" + content)
     except Exception as exc:
         # hack to print error message when query is not defined
