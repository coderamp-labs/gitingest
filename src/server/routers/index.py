"""Module defining the FastAPI router for the home page of the application."""

<<<<<<< HEAD
from fastapi import APIRouter, Depends, Request, Form, HTTPException
=======
from fastapi import APIRouter, Request
>>>>>>> 149c8e95
from fastapi.responses import HTMLResponse
from fastapi.templating import Jinja2Templates
from autotiktokenizer import AutoTikTokenizer
import tiktoken
from typing import Optional

<<<<<<< HEAD
from gitingest.utils.compat_typing import Annotated
from server.models import QueryForm
from server.query_processor import process_query
from server.server_config import EXAMPLE_REPOS
from server.server_utils import limiter
from pydantic import BaseModel, Field
=======
from server.server_config import EXAMPLE_REPOS, templates
>>>>>>> 149c8e95

router = APIRouter()

templates = Jinja2Templates(directory="server/templates")

SUPPORTED_MODELS = {
    'GPT-2 (OpenAI)': 'openai-community/gpt2',
    'GPT-3 (OpenAI)': 'openai-community/gpt2',
    'GPT-3.5 (OpenAI)': 'openai-community/gpt2',
    'GPT-3.5-turbo (OpenAI)': 'openai-community/gpt2',
    'GPT-4 (OpenAI)': 'openai-community/gpt2',
    'Claude (approximate, uses GPT-2)': 'openai-community/gpt2',
    'Gemini (approximate, uses T5)': 't5-base',
    'Llama-2 (Meta)': 'meta-llama/Llama-2-7b-hf',
    'Llama-3 (Meta)': 'meta-llama/Meta-Llama-3-8B',
    'Mistral-7B (MistralAI)': 'mistralai/Mistral-7B-v0.1',
    'Mixtral-8x7B (MistralAI)': 'mistralai/Mixtral-8x7B-v0.1',
    'Phi-3-mini (Microsoft)': 'microsoft/phi-3-mini-4k-instruct',
    'Gemma-2B (Google)': 'google/gemma-2b',
    'Qwen2-7B (Alibaba)': 'Qwen/Qwen2-7B',
    'Yi-34B (01.AI)': '01-ai/Yi-34B-Chat',
    'Falcon-7B (TII)': 'tiiuae/falcon-7b',
    'MPT-7B (MosaicML)': 'mosaicml/mpt-7b',
    'Baichuan-7B (Baichuan)': 'baichuan-inc/Baichuan-7B',
    'XLM-RoBERTa-base (Facebook)': 'xlm-roberta-base',
    'RoBERTa-base (Facebook)': 'roberta-base',
    'DistilBERT-base-uncased': 'distilbert-base-uncased',
    'GPT-Neo-1.3B (EleutherAI)': 'EleutherAI/gpt-neo-1.3B',
    'GPT-J-6B (EleutherAI)': 'EleutherAI/gpt-j-6B',
    'GPT-Bloom-560m (BigScience)': 'bigscience/bloom-560m',
    'BERT-base-uncased': 'bert-base-uncased',
    'T5-base': 't5-base',
}
# Note: Gemini and Claude use approximate tokenizers (T5 and GPT-2, respectively) as no official public tokenizers exist for these models.

def get_tokenizer(model_id):
    return AutoTikTokenizer.from_pretrained(model_id)

def count_tokens(input_text, model_id):
    if model_id == 'openai-community/gpt2':
        # Use tiktoken for OpenAI models
        enc = tiktoken.encoding_for_model("gpt-3.5-turbo")
        return len(enc.encode(input_text))
    else:
        tokenizer = AutoTikTokenizer.from_pretrained(model_id)
        return len(tokenizer.encode(input_text))

@router.get("/", response_class=HTMLResponse, include_in_schema=False)
async def home(request: Request) -> HTMLResponse:
    """Render the home page with example repositories and default parameters.

    This endpoint serves the home page of the application, rendering the ``index.jinja`` template
    and providing it with a list of example repositories and default file size values.

    Parameters
    ----------
    request : Request
        The incoming request object, which provides context for rendering the response.

    Returns
    -------
    HTMLResponse
        An HTML response containing the rendered home page template, with example repositories
        and other default parameters such as file size.

    """
    return templates.TemplateResponse(
        "index.jinja",
        {
            "request": request,
            "examples": EXAMPLE_REPOS,
            "default_max_file_size": 243,
        },
<<<<<<< HEAD
    )


@router.post("/", response_class=HTMLResponse)
@limiter.limit("10/minute")
async def index_post(request: Request, form: Annotated[QueryForm, Depends(QueryForm.as_form)]) -> HTMLResponse:
    """Process the form submission with user input for query parameters.

    This endpoint handles POST requests from the home page form. It processes the user-submitted
    input (e.g., text, file size, pattern type) and invokes the ``process_query`` function to handle
    the query logic, returning the result as an HTML response.

    Parameters
    ----------
    request : Request
        The incoming request object, which provides context for rendering the response.
    form : Annotated[QueryForm, Depends(QueryForm.as_form)]
        The form data submitted by the user.

    Returns
    -------
    HTMLResponse
        An HTML response containing the results of processing the form input and query logic,
        which will be rendered and returned to the user.

    """
    resolved_token = form.token if form.token else None
    return await process_query(
        request,
        input_text=form.input_text,
        slider_position=form.max_file_size,
        pattern_type=form.pattern_type,
        pattern=form.pattern,
        is_index=True,
        token=resolved_token,
    )


class TokenCountRequest(BaseModel):
    input_text: str = Field(..., description="The text to count tokens for")
    model_id: str = Field(default="openai-community/gpt2", description="The model ID to use for tokenization")

class TokenCountResponse(BaseModel):
    token_count: int = Field(..., description="Number of tokens in the input text")
    model_id: str = Field(..., description="Model ID used for tokenization")
    character_count: int = Field(..., description="Number of characters in the input text")

@router.post("/api/tokencount", response_model=TokenCountResponse)
async def api_token_count(
    request: Optional[TokenCountRequest] = None,
    input_text: str = Form(None),
    model_id: str = Form(default="openai-community/gpt2"),
):
    """
    Count tokens in the provided text using the specified model's tokenizer.
    Accepts both JSON and form data.
    """
    # If JSON body was provided, use that
    if request:
        text = request.input_text
        model = request.model_id
    # Otherwise use form data
    else:
        text = input_text
        model = model_id

    if not text or not text.strip():
        raise HTTPException(status_code=400, detail="Input text cannot be empty")
    
    if model not in SUPPORTED_MODELS.values():
        raise HTTPException(
            status_code=400, 
            detail=f"Unsupported model ID. Must be one of: {', '.join(SUPPORTED_MODELS.values())}"
        )
    
    try:
        token_count = count_tokens(text, model)
        return TokenCountResponse(
            token_count=token_count,
            model_id=model,
            character_count=len(text)
        )
    except Exception as e:
        raise HTTPException(status_code=500, detail=str(e))

@router.get("/tokencount", response_class=HTMLResponse)
async def tokencount_ui(request: Request):
    return templates.TemplateResponse(
        "tokencount.jinja",
        {"request": request, "supported_models": SUPPORTED_MODELS, "input_text": "", "model_id": "openai-community/gpt2", "result": None, "error": None}
    )

@router.post("/tokencount", response_class=HTMLResponse)
async def tokencount_post(request: Request, input_text: str = Form(...), model_id: str = Form("openai-community/gpt2")):
    error = None
    result = None
    if not input_text or not input_text.strip():
        error = "Input text cannot be empty."
    elif model_id not in SUPPORTED_MODELS.values():
        error = f"Unsupported model ID. Must be one of: {', '.join(SUPPORTED_MODELS.values())}"
    else:
        try:
            token_count = count_tokens(input_text, model_id)
            result = {
                "token_count": token_count,
                "model_id": model_id,
                "character_count": len(input_text)
            }
        except Exception as e:
            error = str(e)
    return templates.TemplateResponse(
        "tokencount.jinja",
        {
            "request": request,
            "supported_models": SUPPORTED_MODELS,
            "input_text": input_text,
            "model_id": model_id,
            "result": result,
            "error": error
        }
=======
>>>>>>> 149c8e95
    )<|MERGE_RESOLUTION|>--- conflicted
+++ resolved
@@ -1,26 +1,20 @@
 """Module defining the FastAPI router for the home page of the application."""
 
-<<<<<<< HEAD
 from fastapi import APIRouter, Depends, Request, Form, HTTPException
-=======
-from fastapi import APIRouter, Request
->>>>>>> 149c8e95
+
 from fastapi.responses import HTMLResponse
 from fastapi.templating import Jinja2Templates
 from autotiktokenizer import AutoTikTokenizer
 import tiktoken
 from typing import Optional
 
-<<<<<<< HEAD
 from gitingest.utils.compat_typing import Annotated
 from server.models import QueryForm
 from server.query_processor import process_query
-from server.server_config import EXAMPLE_REPOS
+from server.server_config import EXAMPLE_REPOS, templates
 from server.server_utils import limiter
 from pydantic import BaseModel, Field
-=======
-from server.server_config import EXAMPLE_REPOS, templates
->>>>>>> 149c8e95
+
 
 router = APIRouter()
 
@@ -94,7 +88,6 @@
             "examples": EXAMPLE_REPOS,
             "default_max_file_size": 243,
         },
-<<<<<<< HEAD
     )
 
 
@@ -215,6 +208,4 @@
             "result": result,
             "error": error
         }
-=======
->>>>>>> 149c8e95
     )