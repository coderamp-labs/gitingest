"""The dynamic router module defines handlers for dynamic path requests."""

<<<<<<< HEAD
from fastapi import APIRouter, Depends, Request, HTTPException
=======
from fastapi import APIRouter, Request
>>>>>>> 149c8e95
from fastapi.responses import HTMLResponse

from server.server_config import templates

router = APIRouter()


@router.get("/{full_path:path}", include_in_schema=False)
async def catch_all(request: Request, full_path: str) -> HTMLResponse:
    """Render a page with a Git URL based on the provided path.

    This endpoint catches all GET requests with a dynamic path, constructs a Git URL
    using the ``full_path`` parameter, and renders the ``git.jinja`` template with that URL.

    Parameters
    ----------
    request : Request
        The incoming request object, which provides context for rendering the response.
    full_path : str
        The full path extracted from the URL, which is used to build the Git URL.

    Returns
    -------
    HTMLResponse
        An HTML response containing the rendered template, with the Git URL
        and other default parameters such as file size.

    """
    if full_path.startswith("api/"):
        raise HTTPException(status_code=405, detail="Method Not Allowed")
    return templates.TemplateResponse(
        "git.jinja",
        {
            "request": request,
            "repo_url": full_path,
            "default_max_file_size": 243,
        },
    )<|MERGE_RESOLUTION|>--- conflicted
+++ resolved
@@ -1,10 +1,6 @@
 """The dynamic router module defines handlers for dynamic path requests."""
 
-<<<<<<< HEAD
 from fastapi import APIRouter, Depends, Request, HTTPException
-=======
-from fastapi import APIRouter, Request
->>>>>>> 149c8e95
 from fastapi.responses import HTMLResponse
 
 from server.server_config import templates
