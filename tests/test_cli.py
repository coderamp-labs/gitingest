--- conflicted
+++ resolved
@@ -4,9 +4,7 @@
 
 import os
 from unittest.mock import patch
-
 from click.testing import CliRunner
-
 from gitingest.cli import main
 from gitingest.config import MAX_FILE_SIZE, OUTPUT_FILE_NAME
 
@@ -22,16 +20,13 @@
     incremental: bool = False,
     compress: bool = False,
 ):
-<<<<<<< HEAD
     # pylint: disable=unused-argument,too-many-arguments
     path = output or OUTPUT_FILE_NAME
     with open(path, "w", encoding="utf-8") as f:
         f.write("dummy")
-=======
     if output:
         with open(output, "w", encoding="utf-8") as f:
             f.write("dummy")
->>>>>>> 543e8000
     return "summary", "tree", "content"
 
 
