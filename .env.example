# Gitingest Environment Variables

# Host Configuration
# Comma-separated list of allowed hostnames
# Default: "gitingest.com, *.gitingest.com, localhost, 127.0.0.1"
ALLOWED_HOSTS=gitingest.com,*.gitingest.com,localhost,127.0.0.1

# GitHub Authentication
# Personal Access Token for accessing private repositories
# Generate your token here: https://github.com/settings/tokens/new?description=gitingest&scopes=repo
# GITHUB_TOKEN=your_github_token_here

# Metrics Configuration
# Set to any value to enable the Prometheus metrics server
# GITINGEST_METRICS_ENABLED=true
# Host for the metrics server (default: "127.0.0.1")
GITINGEST_METRICS_HOST=127.0.0.1
# Port for the metrics server (default: "9090")
GITINGEST_METRICS_PORT=9090

# Sentry Configuration
# Set to any value to enable Sentry error tracking
# GITINGEST_SENTRY_ENABLED=true
# Sentry DSN (required if Sentry is enabled)
# GITINGEST_SENTRY_DSN=your_sentry_dsn_here
# Sampling rate for performance data (default: "1.0", range: 0.0-1.0)
GITINGEST_SENTRY_TRACES_SAMPLE_RATE=1.0
# Sampling rate for profile sessions (default: "1.0", range: 0.0-1.0)
GITINGEST_SENTRY_PROFILE_SESSION_SAMPLE_RATE=1.0
# Profile lifecycle mode (default: "trace")
GITINGEST_SENTRY_PROFILE_LIFECYCLE=trace
# Send default personally identifiable information (default: "true")
GITINGEST_SENTRY_SEND_DEFAULT_PII=true
# Environment name for Sentry (default: "")
GITINGEST_SENTRY_ENVIRONMENT=development

<<<<<<< HEAD
LOG_FORMAT=JSON
=======
# MinIO Configuration (for development)
# Root user credentials for MinIO admin access
MINIO_ROOT_USER=minioadmin
MINIO_ROOT_PASSWORD=minioadmin

# S3 Configuration (for application)
# Set to "true" to enable S3 storage for digests
# S3_ENABLED=true
# Endpoint URL for the S3 service (MinIO in development)
S3_ENDPOINT=http://minio:9000
# Access key for the S3 bucket (created automatically in development)
S3_ACCESS_KEY=gitingest
# Secret key for the S3 bucket (created automatically in development)
S3_SECRET_KEY=gitingest123
# Name of the S3 bucket (created automatically in development)
S3_BUCKET_NAME=gitingest-bucket
# Region for the S3 bucket (default for MinIO)
S3_REGION=us-east-1
# Public URL/CDN for accessing S3 resources
S3_ALIAS_HOST=127.0.0.1:9000/gitingest-bucket
# Optional prefix for S3 file paths (if set, prefixes all S3 paths with this value)
# S3_DIRECTORY_PREFIX=my-prefix
>>>>>>> a63ed9ed
<|MERGE_RESOLUTION|>--- conflicted
+++ resolved
@@ -34,9 +34,6 @@
 # Environment name for Sentry (default: "")
 GITINGEST_SENTRY_ENVIRONMENT=development
 
-<<<<<<< HEAD
-LOG_FORMAT=JSON
-=======
 # MinIO Configuration (for development)
 # Root user credentials for MinIO admin access
 MINIO_ROOT_USER=minioadmin
@@ -59,4 +56,5 @@
 S3_ALIAS_HOST=127.0.0.1:9000/gitingest-bucket
 # Optional prefix for S3 file paths (if set, prefixes all S3 paths with this value)
 # S3_DIRECTORY_PREFIX=my-prefix
->>>>>>> a63ed9ed
+
+LOG_FORMAT=JSON